/**
 * @file xpath.c
 * @author Michal Vasko <mvasko@cesnet.cz>
 * @brief YANG XPath evaluation functions
 *
 * Copyright (c) 2015 CESNET, z.s.p.o.
 *
 * This source code is licensed under BSD 3-Clause License (the "License").
 * You may not use this file except in compliance with the License.
 * You may obtain a copy of the License at
 *
 *     https://opensource.org/licenses/BSD-3-Clause
 */

#define _GNU_SOURCE

/* needed by libmath functions isfinite(), isinf(), isnan(), signbit(), ... */
#define _ISOC99_SOURCE

#include <ctype.h>
#include <stdio.h>
#include <stdlib.h>
#include <string.h>
#include <assert.h>
#include <limits.h>
#include <errno.h>
#include <math.h>
#include <pcre.h>

#include "xpath.h"
#include "libyang.h"
#include "xml_internal.h"
#include "tree_schema.h"
#include "tree_data.h"
#include "context.h"
#include "tree_internal.h"
#include "common.h"
#include "resolve.h"
#include "printer.h"
#include "parser.h"
#include "dict_private.h"

static const  struct lyd_node *moveto_get_root(const struct lyd_node *cur_node, int options,
                                               enum lyxp_node_type *root_type);
static int reparse_expr(struct lyxp_expr *exp, uint16_t *exp_idx);
static int eval_expr(struct lyxp_expr *exp, uint16_t *exp_idx, struct lyd_node *cur_node, struct lyxp_set *set,
                     int options);

void
lyxp_exp_free(struct lyxp_expr *exp)
{
    uint16_t i;

    if (!exp) {
        return;
    }

    free(exp->expr);
    free(exp->tokens);
    free(exp->expr_pos);
    free(exp->tok_len);
    if (exp->repeat) {
        for (i = 0; i < exp->used; ++i) {
            free(exp->repeat[i]);
        }
    }
    free(exp->repeat);
    free(exp);
}

/**
 * @brief Print the type of an XPath \p set.
 *
 * @param[in] set Set to use.
 *
 * @return Set type string.
 */
static const char *
print_set_type(struct lyxp_set *set)
{
    switch (set->type) {
    case LYXP_SET_EMPTY:
        return "empty";
    case LYXP_SET_NODE_SET:
        return "node set";
    case LYXP_SET_SNODE_SET:
        return "schema node set";
    case LYXP_SET_BOOLEAN:
        return "boolean";
    case LYXP_SET_NUMBER:
        return "number";
    case LYXP_SET_STRING:
        return "string";
    }

    return NULL;
}

/**
 * @brief Print an XPath token \p tok type.
 *
 * @param[in] tok Token to use.
 *
 * @return Token type string.
 */
static const char *
print_token(enum lyxp_token tok)
{
    switch (tok) {
    case LYXP_TOKEN_PAR1:
        return "(";
    case LYXP_TOKEN_PAR2:
        return ")";
    case LYXP_TOKEN_BRACK1:
        return "[";
    case LYXP_TOKEN_BRACK2:
        return "]";
    case LYXP_TOKEN_DOT:
        return ".";
    case LYXP_TOKEN_DDOT:
        return "..";
    case LYXP_TOKEN_AT:
        return "@";
    case LYXP_TOKEN_COMMA:
        return ",";
    case LYXP_TOKEN_NAMETEST:
        return "NameTest";
    case LYXP_TOKEN_NODETYPE:
        return "NodeType";
    case LYXP_TOKEN_FUNCNAME:
        return "FunctionName";
    case LYXP_TOKEN_OPERATOR_LOG:
        return "Operator(Logic)";
    case LYXP_TOKEN_OPERATOR_COMP:
        return "Operator(Comparison)";
    case LYXP_TOKEN_OPERATOR_MATH:
        return "Operator(Math)";
    case LYXP_TOKEN_OPERATOR_UNI:
        return "Operator(Union)";
    case LYXP_TOKEN_OPERATOR_PATH:
        return "Operator(Path)";
    case LYXP_TOKEN_LITERAL:
        return "Literal";
    case LYXP_TOKEN_NUMBER:
        return "Number";
    default:
        LOGINT;
        return "";
    }
}

/**
 * @brief Print the whole expression \p exp to debug output.
 *
 * @param[in] exp Expression to use.
 */
static void
print_expr_struct_debug(struct lyxp_expr *exp)
{
    uint16_t i, j;
    char tmp[128];

    if (!exp || (ly_log_level < LY_LLDBG)) {
        return;
    }

    LOGDBG("XPATH: expression \"%s\":", exp->expr);
    for (i = 0; i < exp->used; ++i) {
        sprintf(tmp, "XPATH:\tToken %s, in expression \"%.*s\"", print_token(exp->tokens[i]), exp->tok_len[i],
               &exp->expr[exp->expr_pos[i]]);
        if (exp->repeat[i]) {
            sprintf(tmp + strlen(tmp), " (repeat %d", exp->repeat[i][0]);
            for (j = 1; exp->repeat[i][j]; ++j) {
                sprintf(tmp + strlen(tmp), ", %d", exp->repeat[i][j]);
            }
            strcat(tmp, ")");
        }
        LOGDBG(tmp);
    }
}

#ifndef NDEBUG

/**
 * @brief Print XPath set content to debug output.
 *
 * @param[in] set Set to print.
 */
static void
print_set_debug(struct lyxp_set *set)
{
    uint32_t i;
    char *str_num;
    struct lyxp_set_nodes *item;
    struct lyxp_set_snodes *sitem;

    if (ly_log_level < LY_LLDBG) {
        return;
    }

    switch (set->type) {
    case LYXP_SET_NODE_SET:
        LOGDBG("XPATH: set NODE SET:");
        for (i = 0; i < set->used; ++i) {
            item = &set->val.nodes[i];

            switch (item->type) {
            case LYXP_NODE_ROOT:
                LOGDBG("XPATH:\t%d (pos %u): ROOT", i + 1, item->pos);
                break;
            case LYXP_NODE_ROOT_CONFIG:
                LOGDBG("XPATH:\t%d (pos %u): ROOT CONFIG", i + 1, item->pos);
                break;
            case LYXP_NODE_ELEM:
                if ((item->node->schema->nodetype == LYS_LIST)
                        && (item->node->child->schema->nodetype == LYS_LEAF)) {
                    LOGDBG("XPATH:\t%d (pos %u): ELEM %s (1st child val: %s)", i + 1, item->pos,
                           item->node->schema->name,
                           ((struct lyd_node_leaf_list *)item->node->child)->value_str);
                } else if (item->node->schema->nodetype == LYS_LEAFLIST) {
                    LOGDBG("XPATH:\t%d (pos %u): ELEM %s (val: %s)", i + 1, item->pos,
                           item->node->schema->name,
                           ((struct lyd_node_leaf_list *)item->node)->value_str);
                } else {
                    LOGDBG("XPATH:\t%d (pos %u): ELEM %s", i + 1, item->pos, item->node->schema->name);
                }
                break;
            case LYXP_NODE_TEXT:
                if (item->node->schema->nodetype & LYS_ANYDATA) {
                    LOGDBG("XPATH:\t%d (pos %u): TEXT <%s>", i + 1, item->pos,
                           item->node->schema->nodetype == LYS_ANYXML ? "anyxml" : "anydata");
                } else {
                    LOGDBG("XPATH:\t%d (pos %u): TEXT %s", i + 1, item->pos,
                           ((struct lyd_node_leaf_list *)item->node)->value_str);
                }
                break;
            case LYXP_NODE_ATTR:
                LOGDBG("XPATH:\t%d (pos %u): ATTR %s = %s", i + 1, item->pos, set->val.attrs[i].attr->name,
                       set->val.attrs[i].attr->value);
                break;
            }
        }
        break;

    case LYXP_SET_SNODE_SET:
        LOGDBG("XPATH: set SNODE SET:");
        for (i = 0; i < set->used; ++i) {
            sitem = &set->val.snodes[i];

            switch (sitem->type) {
            case LYXP_NODE_ROOT:
                LOGDBG("XPATH:\t%d (%u): ROOT", i + 1, sitem->in_ctx);
                break;
            case LYXP_NODE_ROOT_CONFIG:
                LOGDBG("XPATH:\t%d (%u): ROOT CONFIG", i + 1, sitem->in_ctx);
                break;
            case LYXP_NODE_ELEM:
                LOGDBG("XPATH:\t%d (%u): ELEM %s", i + 1, sitem->in_ctx, sitem->snode->name);
                break;
            default:
                LOGINT;
                break;
            }
        }
        break;

    case LYXP_SET_EMPTY:
        LOGDBG("XPATH: set EMPTY");
        break;

    case LYXP_SET_BOOLEAN:
        LOGDBG("XPATH: set BOOLEAN");
        LOGDBG("XPATH:\t%s", (set->val.bool ? "true" : "false"));
        break;

    case LYXP_SET_STRING:
        LOGDBG("XPATH: set STRING");
        LOGDBG("XPATH:\t%s", set->val.str);
        break;

    case LYXP_SET_NUMBER:
        LOGDBG("XPATH: set NUMBER");

        if (isnan(set->val.num)) {
            str_num = strdup("NaN");
        } else if ((set->val.num == 0) || (set->val.num == -0.0f)) {
            str_num = strdup("0");
        } else if (isinf(set->val.num) && !signbit(set->val.num)) {
            str_num = strdup("Infinity");
        } else if (isinf(set->val.num) && signbit(set->val.num)) {
            str_num = strdup("-Infinity");
        } else if ((long long)set->val.num == set->val.num) {
            if (asprintf(&str_num, "%lld", (long long)set->val.num) == -1) {
                str_num = NULL;
            }
        } else {
            if (asprintf(&str_num, "%03.1Lf", set->val.num) == -1) {
                str_num = NULL;
            }
        }

        if (!str_num) {
            LOGMEM;
            return;
        }

        LOGDBG("XPATH:\t%s", str_num);
        free(str_num);
    }
}

#endif

/**
 * @brief Realloc the string \p str.
 *
 * @param[in] needed How much free space is required.
 * @param[in,out] str Pointer to the string to use.
 * @param[in,out] used Used bytes in \p str.
 * @param[in,out] size Allocated bytes in \p str.
 */
static void
cast_string_realloc(uint16_t needed, char **str, uint16_t *used, uint16_t *size)
{
    if (*size - *used < needed) {
        do {
            *size += LYXP_STRING_CAST_SIZE_STEP;
        } while (*size - *used < needed);
        *str = ly_realloc(*str, *size * sizeof(char));
        if (!(*str)) {
            LOGMEM;
        }
    }
}

/**
 * @brief Cast nodes recursively to one string \p str.
 *
 * @param[in] node Node to cast.
 * @param[in] fake_cont Whether to put the data into a "fake" container.
 * @param[in] root_type Type of the XPath root.
 * @param[in] indent Current indent.
 * @param[in,out] str Resulting string.
 * @param[in,out] used Used bytes in \p str.
 * @param[in,out] size Allocated bytes in \p str.
 */
static void
cast_string_recursive(struct lyd_node *node, int fake_cont, enum lyxp_node_type root_type, uint16_t indent, char **str,
                      uint16_t *used, uint16_t *size)
{
    char *buf, *line, *ptr;
    const char *value_str;
    struct lyd_node *child;
    struct lyd_node_anydata *any;

    if ((root_type == LYXP_NODE_ROOT_CONFIG) && (node->schema->flags & LYS_CONFIG_R)) {
        return;
    }

    if (fake_cont) {
        cast_string_realloc(1, str, used, size);
        strcpy(*str + (*used - 1), "\n");
        ++(*used);

        ++indent;
    }

    switch (node->schema->nodetype) {
    case LYS_CONTAINER:
    case LYS_LIST:
    case LYS_RPC:
    case LYS_NOTIF:
        cast_string_realloc(1, str, used, size);
        strcpy(*str + (*used - 1), "\n");
        ++(*used);

        LY_TREE_FOR(node->child, child) {
            cast_string_recursive(child, 0, root_type, indent + 1, str, used, size);
        }

        break;

    case LYS_LEAF:
    case LYS_LEAFLIST:
        value_str = ((struct lyd_node_leaf_list *)node)->value_str;
        if (!value_str) {
            value_str = "";
        }

        /* print indent */
        cast_string_realloc(indent * 2 + strlen(value_str) + 1, str, used, size);
        memset(*str + (*used - 1), ' ', indent * 2);
        *used += indent * 2;

        /* print value */
        if (*used == 1) {
            sprintf(*str + (*used - 1), "%s", value_str);
            *used += strlen(value_str);
        } else {
            sprintf(*str + (*used - 1), "%s\n", value_str);
            *used += strlen(value_str) + 1;
        }

        break;

    case LYS_ANYXML:
    case LYS_ANYDATA:
        any = (struct lyd_node_anydata *)node;
        if (!(void*)any->value.tree) {
            /* no content */
            buf = strdup("");
        } else {
            switch (any->value_type) {
            case LYD_ANYDATA_CONSTSTRING:
            case LYD_ANYDATA_SXML:
            case LYD_ANYDATA_JSON:
                buf = strdup(any->value.str);
                if (!buf) {
                    LOGMEM;
                    return;
                }
                break;
            case LYD_ANYDATA_DATATREE:
                lyd_print_mem(&buf, any->value.tree, LYD_XML, LYP_WITHSIBLINGS);
                break;
            case LYD_ANYDATA_XML:
                lyxml_print_mem(&buf, any->value.xml, LYXML_PRINT_SIBLINGS);
                break;
            case LYD_ANYDATA_STRING:
            case LYD_ANYDATA_SXMLD:
            case LYD_ANYDATA_JSOND:
                /* dynamic strings are used only as input parameters */
                assert(0);
                break;
            }
        }

        line = strtok_r(buf, "\n", &ptr);
        do {
            cast_string_realloc(indent * 2 + strlen(line) + 1, str, used, size);
            memset(*str + (*used - 1), ' ', indent * 2);
            *used += indent * 2;

            strcpy(*str + (*used - 1), line);
            *used += strlen(line);

            strcpy(*str + (*used - 1), "\n");
            *used += 1;
        } while ((line = strtok_r(NULL, "\n", &ptr)));

        free(buf);
        break;

    default:
        LOGINT;
        break;
    }

    if (fake_cont) {
        cast_string_realloc(1, str, used, size);
        strcpy(*str + (*used - 1), "\n");
        ++(*used);

        --indent;
    }
}

/**
 * @brief Cast an element into a string.
 *
 * @param[in] node Node to cast.
 * @param[in] fake_cont Whether to put the data into a "fake" container.
 * @param[in] root_type Type of the XPath root.
 *
 * @return Element cast to dynamically-allocated string.
 */
static char *
cast_string_elem(struct lyd_node *node, int fake_cont, enum lyxp_node_type root_type)
{
    char *str;
    uint16_t used, size;

    str = malloc(LYXP_STRING_CAST_SIZE_START * sizeof(char));
    if (!str) {
        LOGMEM;
        return NULL;
    }
    str[0] = '\0';
    used = 1;
    size = LYXP_STRING_CAST_SIZE_START;

    cast_string_recursive(node, fake_cont, root_type, 0, &str, &used, &size);

    if (size > used) {
        str = ly_realloc(str, used * sizeof(char));
        if (!str) {
            LOGMEM;
            return NULL;
        }
    }
    return str;
}

/**
 * @brief Cast a LYXP_SET_NODE_SET set into a string.
 *        Context position aware.
 *
 * @param[in] set Set to cast.
 * @param[in] cur_node Original context node.
 * @param[in] options Whether to apply data node access restrictions defined for 'when' and 'must' evaluation.
 *
 * @return Cast string in the dictionary.
 */
static char *
cast_node_set_to_string(struct lyxp_set *set, struct lyd_node *cur_node, int options)
{
    enum lyxp_node_type root_type;

    if ((set->val.nodes[0].type != LYXP_NODE_ATTR) && (set->val.nodes[0].node->validity & LYD_VAL_INUSE)) {
        LOGVAL(LYE_XPATH_DUMMY, LY_VLOG_LYD, set->val.nodes[0].node, set->val.nodes[0].node->schema->name);
        return NULL;
    }

    moveto_get_root(cur_node, options, &root_type);

    switch (set->val.nodes[0].type) {
    case LYXP_NODE_ROOT:
    case LYXP_NODE_ROOT_CONFIG:
        return cast_string_elem(set->val.nodes[0].node, 1, root_type);
    case LYXP_NODE_ELEM:
    case LYXP_NODE_TEXT:
        return cast_string_elem(set->val.nodes[0].node, 0, root_type);
    case LYXP_NODE_ATTR:
        return strdup(set->val.attrs[0].attr->value);
    }

    LOGINT;
    return NULL;
}

/**
 * @brief Cast a string into an XPath number.
 *
 * @param[in] str String to use.
 *
 * @return Cast number.
 */
static long double
cast_string_to_number(const char *str)
{
    long double num;
    char *ptr;

    errno = 0;
    num = strtold(str, &ptr);
    if (errno || *ptr) {
        num = NAN;
    }
    return num;
}

/*
 * lyxp_set manipulation functions
 */

/**
 * @brief Create a deep copy of a \p set.
 *
 * @param[in] set Set to copy.
 *
 * @return Copy of \p set.
 */
static struct lyxp_set *
set_copy(struct lyxp_set *set)
{
    struct lyxp_set *ret;

    if (!set) {
        return NULL;
    }

    ret = malloc(sizeof *ret);
    if (!ret) {
        LOGMEM;
        return NULL;
    }
    if ((set->type == LYXP_SET_NODE_SET) || (set->type == LYXP_SET_SNODE_SET)) {
        ret->type = set->type;
        ret->val.nodes = malloc(set->used * sizeof *ret->val.nodes);
        if (!ret->val.nodes) {
            LOGMEM;
            free(ret);
            return NULL;
        }
        memcpy(ret->val.nodes, set->val.nodes, set->used * sizeof *ret->val.nodes);

        ret->used = ret->size = set->used;
        ret->ctx_pos = set->ctx_pos;
        ret->ctx_size = set->ctx_size;
    } else {
       memcpy(ret, set, sizeof *ret);
       if (set->type == LYXP_SET_STRING) {
           ret->val.str = strdup(set->val.str);
       }
    }

    return ret;
}

/**
 * @brief Fill XPath set with a string. Any current data are disposed of.
 *
 * @param[in] set Set to fill.
 * @param[in] string String to fill into \p set.
 * @param[in] str_len Length of \p string. 0 is a valid value!
 * @param[in] ctx libyang context to use.
 */
static void
set_fill_string(struct lyxp_set *set, const char *string, uint16_t str_len)
{
    if (set->type == LYXP_SET_NODE_SET) {
        free(set->val.nodes);
    } else if (set->type == LYXP_SET_STRING) {
        free(set->val.str);
    }

    set->type = LYXP_SET_STRING;
    if ((str_len == 0) && (string[0] != '\0')) {
        string = "";
    }
    set->val.str = strndup(string, str_len);
}

/**
 * @brief Fill XPath set with a number. Any current data are disposed of.
 *
 * @param[in] set Set to fill.
 * @param[in] number Number to fill into \p set.
 */
static void
set_fill_number(struct lyxp_set *set, long double number)
{
    if (set->type == LYXP_SET_NODE_SET) {
        free(set->val.nodes);
    } else if (set->type == LYXP_SET_STRING) {
        free(set->val.str);
    }

    set->type = LYXP_SET_NUMBER;
    set->val.num = number;
}

/**
 * @brief Fill XPath set with a boolean. Any current data are disposed of.
 *
 * @param[in] set Set to fill.
 * @param[in] boolean Boolean to fill into \p set.
 */
static void
set_fill_boolean(struct lyxp_set *set, int boolean)
{
    if (set->type == LYXP_SET_NODE_SET) {
        free(set->val.nodes);
    } else if (set->type == LYXP_SET_STRING) {
        free(set->val.str);
    }

    set->type = LYXP_SET_BOOLEAN;
    set->val.bool = boolean;
}

/**
 * @brief Fill XPath set with the value from another set (deep assign).
 *        Any current data are disposed of.
 *
 * @param[in] trg Set to fill.
 * @param[in] src Source set to copy into \p trg.
 */
static void
set_fill_set(struct lyxp_set *trg, struct lyxp_set *src)
{
    if (!trg || !src) {
        return;
    }

    if (src->type == LYXP_SET_SNODE_SET) {
        trg->type = LYXP_SET_SNODE_SET;
        trg->used = src->used;
        trg->size = src->used;

        trg->val.snodes = ly_realloc(trg->val.snodes, trg->size * sizeof *trg->val.nodes);
        if (!trg->val.nodes) {
            LOGMEM;
            memset(trg, 0, sizeof *trg);
            return;
        }

        memcpy(trg->val.nodes, src->val.nodes, src->used * sizeof *src->val.nodes);
    } else if (src->type == LYXP_SET_BOOLEAN) {
        set_fill_boolean(trg, src->val.bool);
    } else if (src->type ==  LYXP_SET_NUMBER) {
        set_fill_number(trg, src->val.num);
    } else if (src->type == LYXP_SET_STRING) {
        set_fill_string(trg, src->val.str, strlen(src->val.str));
    } else {
        if (trg->type == LYXP_SET_NODE_SET) {
            free(trg->val.nodes);
        } else if (trg->type == LYXP_SET_STRING) {
            free(trg->val.str);
        }

        if (src->type == LYXP_SET_EMPTY) {
            trg->type = LYXP_SET_EMPTY;
        } else {
            assert(src->type == LYXP_SET_NODE_SET);

            trg->type = LYXP_SET_NODE_SET;
            trg->used = src->used;
            trg->size = src->used;
            trg->ctx_pos = src->ctx_pos;
            trg->ctx_size = src->ctx_size;

            trg->val.nodes = malloc(trg->used * sizeof *trg->val.nodes);
            if (!trg->val.nodes) {
                LOGMEM;
                memset(trg, 0, sizeof *trg);
                return;
            }

            memcpy(trg->val.nodes, src->val.nodes, src->used * sizeof *src->val.nodes);
        }
    }


}

static void
set_snode_clear_ctx(struct lyxp_set *set)
{
    uint32_t i;

    for (i = 0; i < set->used; ++i) {
        if (set->val.snodes[i].in_ctx == 1) {
            set->val.snodes[i].in_ctx = 0;
        }
    }
}

/**
 * @brief Remove a node from a set. Removing last node changes
 *        \p set into LYXP_SET_EMPTY. Context position aware.
 *
 * @param[in] set Set to use.
 * @param[in] idx Index from \p set of the node to be removed.
 */
static void
set_remove_node(struct lyxp_set *set, uint32_t idx)
{
    assert(set && (set->type == LYXP_SET_NODE_SET));
    assert(idx < set->used);

    --set->used;
    if (set->used) {
        memmove(&set->val.nodes[idx], &set->val.nodes[idx + 1],
                (set->used - idx) * sizeof *set->val.nodes);
    } else {
        free(set->val.nodes);
        /* this changes it to LYXP_SET_EMPTY */
        memset(set, 0, sizeof *set);
    }
}

/**
 * @brief Check for duplicates in a node set.
 *
 * @param[in] set Set to check.
 * @param[in] node Node to look for in \p set.
 * @param[in] node_type Type of \p node.
 * @param[in] skip_idx Index from \p set to skip.
 *
 * @return Position of the duplicate or -1 if there is none.
 */
static int
set_dup_node_check(struct lyxp_set *set, void *node, enum lyxp_node_type node_type, int skip_idx)
{
    uint32_t i;

    for (i = 0; i < set->used; ++i) {
        if ((skip_idx > -1) && (i == (unsigned)skip_idx)) {
            continue;
        }

        if ((set->val.nodes[i].node == node) && (set->val.nodes[i].type == node_type)) {
            return i;
        }
    }

    return -1;
}

static int
set_snode_dup_node_check(struct lyxp_set *set, const struct lys_node *node, enum lyxp_node_type node_type, int skip_idx)
{
    uint32_t i;

    for (i = 0; i < set->used; ++i) {
        if ((skip_idx > -1) && (i == (unsigned)skip_idx)) {
            continue;
        }

        if ((set->val.snodes[i].snode == node) && (set->val.snodes[i].type == node_type)) {
            return i;
        }
    }

    return -1;
}

static void
set_snode_merge(struct lyxp_set *set1, struct lyxp_set *set2)
{
    uint32_t orig_used, i, j;

    assert(((set1->type == LYXP_SET_SNODE_SET) || (set1->type == LYXP_SET_EMPTY))
        && ((set2->type == LYXP_SET_SNODE_SET) || (set2->type == LYXP_SET_EMPTY)));

    if (set2->type == LYXP_SET_EMPTY) {
        return;
    }

    if (set1->type == LYXP_SET_EMPTY) {
        memcpy(set1, set2, sizeof *set1);
        return;
    }

    if (set1->used + set2->used > set1->size) {
        set1->size = set1->used + set2->used;
        set1->val.snodes = ly_realloc(set1->val.snodes, set1->size * sizeof *set1->val.snodes);
        if (!set1->val.snodes) {
            LOGMEM;
            return;
        }
    }

    orig_used = set1->used;

    for (i = 0; i < set2->used; ++i) {
        for (j = 0; j < orig_used; ++j) {
            /* detect duplicities */
            if (set1->val.snodes[j].snode == set2->val.snodes[i].snode) {
                break;
            }
        }

        if (j == orig_used) {
            memcpy(&set1->val.snodes[set1->used], &set2->val.snodes[i], sizeof *set2->val.snodes);
            ++set1->used;
        }
    }

    free(set2->val.snodes);
    memset(set2, 0, sizeof *set2);
}

/**
 * @brief Insert a node into a set. Context position aware.
 *
 * @param[in] set Set to use.
 * @param[in] node Node to insert to \p set.
 * @param[in] pos Sort position of \p node. If left 0, it is filled just before sorting.
 * @param[in] node_type Node type of \p node.
 * @param[in] idx Index in \p set to insert into.
 */
static void
set_insert_node(struct lyxp_set *set, const void *node, uint32_t pos, enum lyxp_node_type node_type, uint32_t idx)
{
    assert(set && ((set->type == LYXP_SET_NODE_SET) || (set->type == LYXP_SET_EMPTY)));

    if (set->type == LYXP_SET_EMPTY) {
        /* first item */
        if (idx) {
            /* no real harm done, but it is a bug */
            LOGINT;
            idx = 0;
        }
        set->val.nodes = malloc(LYXP_SET_SIZE_START * sizeof *set->val.nodes);
        if (!set->val.nodes) {
            LOGMEM;
            return;
        }
        set->type = LYXP_SET_NODE_SET;
        set->used = 0;
        set->size = LYXP_SET_SIZE_START;
        set->ctx_pos = 1;
        set->ctx_size = 1;
    } else {
        /* not an empty set */
        if (set->used == set->size) {

            /* set is full */
            set->val.nodes = ly_realloc(set->val.nodes, (set->size + LYXP_SET_SIZE_STEP) * sizeof *set->val.nodes);
            if (!set->val.nodes) {
                LOGMEM;
                return;
            }
            set->size += LYXP_SET_SIZE_STEP;
        }

        if (idx > set->used) {
            LOGINT;
            idx = set->used;
        }

        /* make space for the new node */
        if (idx < set->used) {
            memmove(&set->val.nodes[idx + 1], &set->val.nodes[idx], (set->used - idx) * sizeof *set->val.nodes);
        }
    }

    /* finally assign the value */
    set->val.nodes[idx].node = (struct lyd_node *)node;
    set->val.nodes[idx].type = node_type;
    set->val.nodes[idx].pos = pos;
    ++set->used;
}

static int
set_snode_insert_node(struct lyxp_set *set, const struct lys_node *node, enum lyxp_node_type node_type)
{
    int ret;

    assert(set->type == LYXP_SET_SNODE_SET);

    ret = set_snode_dup_node_check(set, node, node_type, -1);
    if (ret > -1) {
        set->val.snodes[ret].in_ctx = 1;
    } else {
        if (set->used == set->size) {
            set->val.snodes = ly_realloc(set->val.snodes, (set->size + LYXP_SET_SIZE_STEP) * sizeof *set->val.snodes);
            if (!set->val.snodes) {
                LOGMEM;
                return -1;
            }
            set->size += LYXP_SET_SIZE_STEP;
        }

        ret = set->used;
        set->val.snodes[ret].snode = (struct lys_node *)node;
        set->val.snodes[ret].type = node_type;
        set->val.snodes[ret].in_ctx = 1;
        ++set->used;
    }

    return ret;
}

static uint32_t
set_snode_new_in_ctx(struct lyxp_set *set)
{
    uint32_t ret_ctx, i;

    assert(set->type == LYXP_SET_SNODE_SET);

    ret_ctx = 3;
retry:
    for (i = 0; i < set->used; ++i) {
        if (set->val.snodes[i].in_ctx >= ret_ctx) {
            ret_ctx = set->val.snodes[i].in_ctx + 1;
            goto retry;
        }
    }
    for (i = 0; i < set->used; ++i) {
        if (set->val.snodes[i].in_ctx == 1) {
            set->val.snodes[i].in_ctx = ret_ctx;
        }
    }

    return ret_ctx;
}

/**
 * @brief Get unique \p node position in the data.
 *
 * @param[in] node Node to find.
 * @param[in] node_type Node type of \p node.
 * @param[in] root Root node.
 * @param[in] root_type Type of the XPath \p root node.
 * @param[in] prev Node that we think is before \p node in DFS from \p root. Can optionally
 * be used to increase efficiency and start the DFS from this node.
 * @param[in] prev_pos Node \p prev position. Optional, but must be set if \p prev is set.
 *
 * @return Node position.
 */
static uint32_t
get_node_pos(const struct lyd_node *node, enum lyxp_node_type node_type, const struct lyd_node *root,
             enum lyxp_node_type root_type, const struct lyd_node **prev, uint32_t *prev_pos)
{
    const struct lyd_node *next, *elem, *top_sibling;
    uint32_t pos = 1;

    assert(prev && prev_pos && !root->prev->next);

    if ((node_type == LYXP_NODE_ROOT) || (node_type == LYXP_NODE_ROOT_CONFIG)) {
        return 0;
    }

    if (*prev) {
        /* start from the previous element instead from the root */
        elem = next = *prev;
        pos = *prev_pos;
        for (top_sibling = elem; top_sibling->parent; top_sibling = top_sibling->parent);
        goto dfs_search;
    }

    LY_TREE_FOR(root, top_sibling) {
        /* TREE DFS */
        LY_TREE_DFS_BEGIN(top_sibling, next, elem) {
dfs_search:
            if ((root_type == LYXP_NODE_ROOT_CONFIG) && (elem->schema->flags & LYS_CONFIG_R)) {
                goto skip_children;
            }

            if (elem == node) {
                break;
            }
            ++pos;

            /* TREE DFS END */
            /* select element for the next run - children first */
            next = elem->child;
            /* child exception for lyd_node_leaf and lyd_node_leaflist, but not the root */
            if (elem->schema->nodetype & (LYS_LEAF | LYS_LEAFLIST | LYS_ANYDATA)) {
                next = NULL;
            }
            if (!next) {
skip_children:
                /* no children */
                if (elem == top_sibling) {
                    /* we are done, root has no children */
                    elem = NULL;
                    break;
                }
                /* try siblings */
                next = elem->next;
            }
            while (!next) {
                /* no siblings, go back through parents */
                if (elem->parent == top_sibling->parent) {
                    /* we are done, no next element to process */
                    elem = NULL;
                    break;
                }
                /* parent is already processed, go to its sibling */
                elem = elem->parent;
                next = elem->next;
            }
        }

        /* node found */
        if (elem) {
            break;
        }
    }

    if (!elem) {
        if (!(*prev)) {
            /* we went from root and failed to find it, cannot be */
            LOGINT;
            return 0;
        } else {
            /* node is before prev, we assumed otherwise :( */
            //LOGDBG("XPATH: get_node_pos optimalization fail.");

            *prev = NULL;
            *prev_pos = 0;

            elem = next = top_sibling = root;
            pos = 1;
            goto dfs_search;
        }
    }

    /*if (*prev) {
        LOGDBG("XPATH: get_node_pos optimalization success.");
    }*/

    /* remember the last found node for next time */
    *prev = node;
    *prev_pos = pos;

    return pos;
}

/**
 * @brief Assign (fill) missing node positions.
 *
 * @param[in] set Set to fill positions in.
 * @param[in] root Context root node.
 * @param[in] root_type Context root type.
 *
 * @return 0 on success, -1 on error.
 */
static int
set_assign_pos(struct lyxp_set *set, const struct lyd_node *root, enum lyxp_node_type root_type)
{
    const struct lyd_node *prev = NULL, *tmp_node;
    uint32_t i, tmp_pos = 0;

    for (i = 0; i < set->used; ++i) {
        if (!set->val.nodes[i].pos) {
            tmp_node = NULL;
            switch (set->val.nodes[i].type) {
            case LYXP_NODE_ATTR:
                tmp_node = lyd_attr_parent(root, set->val.attrs[i].attr);
                if (!tmp_node) {
                    LOGINT;
                    return -1;
                }
                /* fallthrough */
            case LYXP_NODE_ELEM:
            case LYXP_NODE_TEXT:
                if (!tmp_node) {
                    tmp_node = set->val.nodes[i].node;
                }
                set->val.nodes[i].pos = get_node_pos(tmp_node, set->val.nodes[i].type, root, root_type, &prev, &tmp_pos);
                break;
            default:
                /* all roots have position 0 */
                break;
            }
        }
    }

    return 0;
}

/**
 * @brief Get unique \p attr position in the parent attributes.
 *
 * @param[in] attr Attr to use.
 * @param[in] parent Parent of \p attr.
 *
 * @return Attribute position.
 */
static uint16_t
get_attr_pos(struct lyd_attr *attr, const struct lyd_node *parent)
{
    uint16_t pos = 0;
    struct lyd_attr *attr2;

    for (attr2 = parent->attr; attr2 && (attr2 != attr); attr2 = attr2->next) {
        ++pos;
    }

    assert(attr2);
    return pos;
}

/**
 * @brief Compare 2 nodes in respect to XPath document order.
 *
 * @param[in] idx1 Index of the 1st node in \p set1.
 * @param[in] set1 Set with the 1st node on index \p idx1.
 * @param[in] idx2 Index of the 2nd node in \p set2.
 * @param[in] set2 Set with the 2nd node on index \p idx2.
 * @param[in] root Context root node.
 *
 * @return If 1st > 2nd returns 1, 1st == 2nd returns 0, and 1st < 2nd returns -1.
 */
static int
set_sort_compare(struct lyxp_set_nodes *item1, struct lyxp_set_nodes *item2,
                 const struct lyd_node *root)
{
    const struct lyd_node *tmp_node;
    uint32_t attr_pos1 = 0, attr_pos2 = 0;

    if (item1->pos < item2->pos) {
        return -1;
    }

    if (item1->pos > item2->pos) {
        return 1;
    }

    /* node positions are equal, the fun case */

    /* 1st ELEM - == - 2nd TEXT, 1st TEXT - == - 2nd ELEM */
    /* special case since text nodes are actually saved as their parents */
    if ((item1->node == item2->node) && (item1->type != item2->type)) {
        if (item1->type == LYXP_NODE_ELEM) {
            assert(item2->type == LYXP_NODE_TEXT);
            return -1;
        } else {
            assert((item1->type == LYXP_NODE_TEXT) && (item2->type == LYXP_NODE_ELEM));
            return 1;
        }
    }

    /* we need attr positions now */
    if (item1->type == LYXP_NODE_ATTR) {
        tmp_node = lyd_attr_parent(root, (struct lyd_attr *)item1->node);
        if (!tmp_node) {
            LOGINT;
            return -1;
        }
        attr_pos1 = get_attr_pos((struct lyd_attr *)item1->node, tmp_node);
    }
    if (item2->type == LYXP_NODE_ATTR) {
        tmp_node = lyd_attr_parent(root, (struct lyd_attr *)item2->node);
        if (!tmp_node) {
            LOGINT;
            return -1;
        }
        attr_pos2 = get_attr_pos((struct lyd_attr *)item2->node, tmp_node);
    }

    /* 1st ROOT - 2nd ROOT, 1st ELEM - 2nd ELEM, 1st TEXT - 2nd TEXT, 1st ATTR - =pos= - 2nd ATTR */
    /* check for duplicates */
    if (item1->node == item2->node) {
        assert((item1->type == item2->type) && ((item1->type != LYXP_NODE_ATTR) || (attr_pos1 == attr_pos2)));
        return 0;
    }

    /* 1st ELEM - 2nd TEXT, 1st ELEM - any pos - 2nd ATTR */
    /* elem is always first, 2nd node is after it */
    if (item1->type == LYXP_NODE_ELEM) {
        assert(item2->type != LYXP_NODE_ELEM);
        return -1;
    }

    /* 1st TEXT - 2nd ELEM, 1st TEXT - any pos - 2nd ATTR, 1st ATTR - any pos - 2nd ELEM, 1st ATTR - >pos> - 2nd ATTR */
    /* 2nd is before 1st */
    if (((item1->type == LYXP_NODE_TEXT)
            && ((item2->type == LYXP_NODE_ELEM) || (item2->type == LYXP_NODE_ATTR)))
            || ((item1->type == LYXP_NODE_ATTR) && (item2->type == LYXP_NODE_ELEM))
            || (((item1->type == LYXP_NODE_ATTR) && (item2->type == LYXP_NODE_ATTR))
            && (attr_pos1 > attr_pos2))) {
        return 1;
    }

    /* 1st ATTR - any pos - 2nd TEXT, 1st ATTR <pos< - 2nd ATTR */
    /* 2nd is after 1st */
    return -1;
}

#ifndef NDEBUG

/**
 * @brief Bubble sort \p set into XPath document order.
 *        Context position aware. Unused in the 'Release' build target.
 *
 * @param[in] set Set to sort.
 * @param[in] cur_node Original context node.
 * @param[in] options Whether to apply data node access restrictions defined for 'when' and 'must' evaluation.
 *
 * @return How many times the whole set was traversed.
 */
static int
set_sort(struct lyxp_set *set, const struct lyd_node *cur_node, int options)
{
    uint32_t i, j;
    int ret = 0, cmp, inverted, change;
    const struct lyd_node *root;
    enum lyxp_node_type root_type;
    struct lyxp_set_nodes item;

    if ((set->type != LYXP_SET_NODE_SET) || (set->used == 1)) {
        return 0;
    }

    /* get root */
    root = moveto_get_root(cur_node, options, &root_type);

    /* fill positions */
    if (set_assign_pos(set, root, root_type)) {
        return -1;
    }

    LOGDBG("XPATH: SORT BEGIN");
    print_set_debug(set);

    for (i = 0; i < set->used; ++i) {
        inverted = 0;
        change = 0;

        for (j = 1; j < set->used - i; ++j) {
            /* compare node positions */
            if (inverted) {
                cmp = set_sort_compare(&set->val.nodes[j], &set->val.nodes[j - 1], root);
            } else {
                cmp = set_sort_compare(&set->val.nodes[j - 1], &set->val.nodes[j], root);
            }

            /* swap if needed */
            if ((inverted && (cmp < 0)) || (!inverted && (cmp > 0))) {
                change = 1;

                item = set->val.nodes[j - 1];
                set->val.nodes[j - 1] = set->val.nodes[j];
                set->val.nodes[j] = item;
            } else {
                /* whether node_pos1 should be smaller than node_pos2 or the other way around */
                inverted = !inverted;
            }
        }

        ++ret;

        if (!change) {
            break;
        }
    }

    LOGDBG("XPATH: SORT END %d", ret);
    print_set_debug(set);

    return ret;
}

/**
 * @brief Remove duplicate entries in a sorted node set.
 *
 * @param[in] set Sorted set to check.
 *
 * @return EXIT_SUCCESS if no duplicates were found,
 *         EXIT_FAILURE otherwise.
 */
static int
set_sorted_dup_node_clean(struct lyxp_set *set)
{
    uint32_t i = 0;
    int ret = EXIT_SUCCESS;

    if (set->used > 1) {
        while (i < set->used - 1) {
            if ((set->val.nodes[i].node == set->val.nodes[i + 1].node)
                    && (set->val.nodes[i].type == set->val.nodes[i + 1].type)) {
                set_remove_node(set, i + 1);
            ret = EXIT_FAILURE;
            } else {
                ++i;
            }
        }
    }

    return ret;
}

#endif

/**
 * @brief Merge 2 sorted sets into one.
 *
 * @param[in,out] trg Set to merge into. Duplicates are removed.
 * @param[in] src Set to be merged into \p trg. It is cast to #LYXP_SET_EMPTY on success.
 * @param[in] cur_node Original context node.
 * @param[in] options Whether to apply data node access restrictions defined for 'when' and 'must' evaluation.
 *
 * @return 0 on success, -1 on error.
 */
static int
set_sorted_merge(struct lyxp_set *trg, struct lyxp_set *src, struct lyd_node *cur_node, int options)
{
    uint32_t i, j, count, dup_count;
    int cmp;
    const struct lyd_node *root;
    enum lyxp_node_type root_type;

    if (((trg->type != LYXP_SET_NODE_SET) && (trg->type != LYXP_SET_EMPTY))
            || ((src->type != LYXP_SET_NODE_SET) && (src->type != LYXP_SET_EMPTY))) {
        return -1;
    }

    if (src->type == LYXP_SET_EMPTY) {
        return 0;
    } else if (trg->type == LYXP_SET_EMPTY) {
        set_fill_set(trg, src);
        lyxp_set_cast(src, LYXP_SET_EMPTY, cur_node, options);
        return 0;
    }

    /* get root */
    root = moveto_get_root(cur_node, options, &root_type);

    /* fill positions */
    if (set_assign_pos(trg, root, root_type) || set_assign_pos(src, root, root_type)) {
        return -1;
    }

#ifndef NDEBUG
    LOGDBG("XPATH: MERGE target");
    print_set_debug(trg);
    LOGDBG("XPATH: MERGE source");
    print_set_debug(src);
#endif

    /* make memory for the merge (duplicates are not detected yet, so space
     * will likely be wasted on them, too bad) */
    if (trg->size - trg->used < src->used) {
        trg->size = trg->used + src->used;

        trg->val.nodes = ly_realloc(trg->val.nodes, trg->size * sizeof *trg->val.nodes);
        if (!trg->val.nodes) {
            LOGMEM;
            return -1;
        }
    }

    i = 0;
    j = 0;
    count = 0;
    dup_count = 0;
    do {
        cmp = set_sort_compare(&src->val.nodes[i], &trg->val.nodes[j], root);
        if (!cmp) {
            if (!count) {
                /* duplicate, just skip it */
                ++i;
                ++j;
            } else {
                /* we are copying something already, so let's copy the duplicate too,
                 * we are hoping that afterwards there are some more nodes to
                 * copy and this way we can copy them all together */
                ++count;
                ++dup_count;
                ++i;
                ++j;
            }
        } else if (cmp < 0) {
            /* inserting src node into trg, just remember it for now */
            ++count;
            ++i;
        } else if (count) {
copy_nodes:
            /* time to actually copy the nodes, we have found the largest block of nodes */
            memmove(&trg->val.nodes[j + (count - dup_count)],
                    &trg->val.nodes[j],
                    (trg->used - j) * sizeof *trg->val.nodes);
            memcpy(&trg->val.nodes[j - dup_count], &src->val.nodes[i - count], count * sizeof *src->val.nodes);

            trg->used += count - dup_count;
            /* do not change i, except the copying above, we are basically doing exactly what is in the else branch below */
            j += count - dup_count;

            count = 0;
            dup_count = 0;
        } else {
            ++j;
        }
    } while ((i < src->used) && (j < trg->used));

    if ((i < src->used) || count) {
        /* loop ended, but we need to copy something at trg end */
        count += src->used - i;
        i = src->used;
        goto copy_nodes;
    }

#ifndef NDEBUG
    LOGDBG("XPATH: MERGE result");
    print_set_debug(trg);
#endif

    lyxp_set_cast(src, LYXP_SET_EMPTY, cur_node, options);
    return 0;
}

/*
 * (re)parse functions
 *
 * Parse functions parse the expression into
 * tokens (syntactic analysis).
 *
 * Reparse functions perform semantic analysis
 * (do not save the result, just a check) of
 * the expression and fill repeat indices.
 */

/**
 * @brief Add \p token into the expression \p exp.
 *
 * @param[in] exp Expression to use.
 * @param[in] token Token to add.
 * @param[in] expr_pos Token position in the XPath expression.
 * @param[in] tok_len Token length in the XPath expression.
 */
static void
exp_add_token(struct lyxp_expr *exp, enum lyxp_token token, uint16_t expr_pos, uint16_t tok_len)
{
    if (exp->used == exp->size) {
        exp->size += LYXP_EXPR_SIZE_STEP;
        exp->tokens = ly_realloc(exp->tokens, exp->size * sizeof *exp->tokens);
        if (!exp->tokens) {
            LOGMEM;
            return;
        }
        exp->expr_pos = ly_realloc(exp->expr_pos, exp->size * sizeof *exp->expr_pos);
        if (!exp->expr_pos) {
            LOGMEM;
            return;
        }
        exp->tok_len = ly_realloc(exp->tok_len, exp->size * sizeof *exp->tok_len);
        if (!exp->tok_len) {
            LOGMEM;
            return;
        }
    }

    exp->tokens[exp->used] = token;
    exp->expr_pos[exp->used] = expr_pos;
    exp->tok_len[exp->used] = tok_len;
    ++exp->used;
}

/**
 * @brief Look at the next token and check its kind.
 *
 * @param[in] exp Expression to use.
 * @param[in] exp_idx Position in the expression \p exp.
 * @param[in] want_tok Expected token.
 * @param[in] strict Whether the token is strictly required (print error if
 * not the next one) or we simply want to check whether it is the next or not.
 *
 * @return EXIT_SUCCESS if the current token matches the expected one,
 *         -1 otherwise.
 */
static int
exp_check_token(struct lyxp_expr *exp, uint16_t exp_idx, enum lyxp_token want_tok, int strict)
{
    if (exp->used == exp_idx) {
        if (strict) {
            LOGVAL(LYE_XPATH_EOF, LY_VLOG_NONE, NULL);
        }
        return -1;
    }

    if (want_tok && (exp->tokens[exp_idx] != want_tok)) {
        if (strict) {
            LOGVAL(LYE_XPATH_INTOK, LY_VLOG_NONE, NULL,
                   print_token(exp->tokens[exp_idx]), &exp->expr[exp->expr_pos[exp_idx]]);
        }
        return -1;
    }

    return EXIT_SUCCESS;
}

/**
 * @brief Stack operation peek on the repeat array.
 *
 * @param[in] exp Expression to use.
 * @param[in] exp_idx Position in the expression \p exp.
 *
 * @return Last repeat or 0.
 */
static uint16_t
exp_repeat_peek(struct lyxp_expr *exp, uint16_t exp_idx)
{
    uint16_t i;

    if (!exp->repeat[exp_idx]) {
        return 0;
    }

    for (i = 0; exp->repeat[exp_idx][i + 1]; ++i);

    return exp->repeat[exp_idx][i];
}

/**
 * @brief Stack operation pop on the repeat array.
 *
 * @param[in] exp Expression to use.
 * @param[in] exp_idx Position in the expression \p exp.
 */
static void
exp_repeat_pop(struct lyxp_expr *exp, uint16_t exp_idx)
{
    uint16_t i;

    if (!exp->repeat[exp_idx]) {
        LOGINT;
        return;
    }

    for (i = 0; exp->repeat[exp_idx][i + 1]; ++i);

    exp->repeat[exp_idx][i] = 0;
}

/**
 * @brief Stack operation push on the repeat array.
 *
 * @param[in] exp Expression to use.
 * @param[in] exp_idx Position in the expresion \p exp.
 * @param[in] repeat_op_idx Index from \p exp of the operator token. This value is pushed.
 */
static void
exp_repeat_push(struct lyxp_expr *exp, uint16_t exp_idx, uint16_t repeat_op_idx)
{
    uint16_t i;

    if (exp->repeat[exp_idx]) {
        for (i = 0; exp->repeat[exp_idx][i]; ++i);
        exp->repeat[exp_idx] = realloc(exp->repeat[exp_idx], (i + 2) * sizeof *exp->repeat[exp_idx]);
        if (!exp->repeat[exp_idx]) {
            LOGMEM;
            return;
        }
        exp->repeat[exp_idx][i] = repeat_op_idx;
        exp->repeat[exp_idx][i + 1] = 0;
    } else {
        exp->repeat[exp_idx] = calloc(2, sizeof *exp->repeat[exp_idx]);
        if (!exp->repeat[exp_idx]) {
            LOGMEM;
            return;
        }
        exp->repeat[exp_idx][0] = repeat_op_idx;
    }
}

/**
 * @brief Reparse Predicate. Logs directly on error.
 *
 * [6] Predicate ::= '[' Expr ']'
 *
 * @param[in] exp Parsed XPath expression.
 * @param[in] exp_idx Position in the expression \p exp.
 *
 * @return EXIT_SUCCESS on success, -1 on error.
 */
static int
reparse_predicate(struct lyxp_expr *exp, uint16_t *exp_idx)
{
    if (exp_check_token(exp, *exp_idx, LYXP_TOKEN_BRACK1, 1)) {
        return -1;
    }
    ++(*exp_idx);

    if (reparse_expr(exp, exp_idx)) {
        return -1;
    }

    if (exp_check_token(exp, *exp_idx, LYXP_TOKEN_BRACK2, 1)) {
        return -1;
    }
    ++(*exp_idx);

    return EXIT_SUCCESS;
}

/**
 * @brief Reparse RelativeLocationPath. Logs directly on error.
 *
 * [3] RelativeLocationPath ::= Step | RelativeLocationPath '/' Step | RelativeLocationPath '//' Step
 * [4] Step ::= '@'? NodeTest Predicate* | '.' | '..'
 * [5] NodeTest ::= NameTest | NodeType '(' ')'
 *
 * @param[in] exp Parsed XPath expression.
 * @param[in] exp_idx Position in the expression \p exp.
 *
 * @return EXIT_SUCCESS on success, EXIT_FAILURE on forward reference, -1 on error.
 */
static int
reparse_relative_location_path(struct lyxp_expr *exp, uint16_t *exp_idx)
{
    if (exp_check_token(exp, *exp_idx, LYXP_TOKEN_NONE, 1)) {
        return -1;
    }

    goto step;
    do {
        /* '/' or '//' */
        ++(*exp_idx);

        if (exp_check_token(exp, *exp_idx, LYXP_TOKEN_NONE, 1)) {
            return -1;
        }
step:
        /* Step */
        switch (exp->tokens[*exp_idx]) {
        case LYXP_TOKEN_DOT:
            ++(*exp_idx);
            break;

        case LYXP_TOKEN_DDOT:
            ++(*exp_idx);
            break;

        case LYXP_TOKEN_AT:
            ++(*exp_idx);

            if (exp_check_token(exp, *exp_idx, LYXP_TOKEN_NONE, 1)) {
                return -1;
            }
            if ((exp->tokens[*exp_idx] != LYXP_TOKEN_NAMETEST) && (exp->tokens[*exp_idx] != LYXP_TOKEN_NODETYPE)) {
                LOGVAL(LYE_XPATH_INTOK, LY_VLOG_NONE, NULL,
                       print_token(exp->tokens[*exp_idx]), &exp->expr[exp->expr_pos[*exp_idx]]);
                return -1;
            }
            /* fall through */
        case LYXP_TOKEN_NAMETEST:
            ++(*exp_idx);
            goto reparse_predicate;
            break;

        case LYXP_TOKEN_NODETYPE:
            ++(*exp_idx);

            /* '(' */
            if (exp_check_token(exp, *exp_idx, LYXP_TOKEN_PAR1, 1)) {
                return -1;
            }
            ++(*exp_idx);

            /* ')' */
            if (exp_check_token(exp, *exp_idx, LYXP_TOKEN_PAR2, 1)) {
                return -1;
            }
            ++(*exp_idx);

reparse_predicate:
            /* Predicate* */
            while ((exp->used > *exp_idx) && (exp->tokens[*exp_idx] == LYXP_TOKEN_BRACK1)) {
                if (reparse_predicate(exp, exp_idx)) {
                    return -1;
                }
            }
            break;
        default:
            LOGVAL(LYE_XPATH_INTOK, LY_VLOG_NONE, NULL,
                   print_token(exp->tokens[*exp_idx]), &exp->expr[exp->expr_pos[*exp_idx]]);
            return -1;
        }
    } while ((exp->used > *exp_idx) && (exp->tokens[*exp_idx] == LYXP_TOKEN_OPERATOR_PATH));

    return EXIT_SUCCESS;
}

/**
 * @brief Reparse AbsoluteLocationPath. Logs directly on error.
 *
 * [2] AbsoluteLocationPath ::= '/' RelativeLocationPath? | '//' RelativeLocationPath
 *
 * @param[in] exp Parsed XPath expression.
 * @param[in] exp_idx Position in the expression \p exp.
 *
 * @return EXIT_SUCCESS on success, -1 on error.
 */
static int
reparse_absolute_location_path(struct lyxp_expr *exp, uint16_t *exp_idx)
{
    if (exp_check_token(exp, *exp_idx, LYXP_TOKEN_OPERATOR_PATH, 1)) {
        return -1;
    }

    /* '/' RelativeLocationPath? */
    if (exp->tok_len[*exp_idx] == 1) {
        /* '/' */
        ++(*exp_idx);

        if (exp_check_token(exp, *exp_idx, LYXP_TOKEN_NONE, 0)) {
            return EXIT_SUCCESS;
        }
        switch (exp->tokens[*exp_idx]) {
        case LYXP_TOKEN_DOT:
        case LYXP_TOKEN_DDOT:
        case LYXP_TOKEN_AT:
        case LYXP_TOKEN_NAMETEST:
        case LYXP_TOKEN_NODETYPE:
            if (reparse_relative_location_path(exp, exp_idx)) {
                return -1;
            }
            /* fall through */
        default:
            break;
        }

    /* '//' RelativeLocationPath */
    } else {
        /* '//' */
        ++(*exp_idx);

        if (reparse_relative_location_path(exp, exp_idx)) {
            return -1;
        }
    }

    return EXIT_SUCCESS;
}

/**
 * @brief Reparse FunctionCall. Logs directly on error.
 *
 * [8] FunctionCall ::= FunctionName '(' ( Expr ( ',' Expr )* )? ')'
 *
 * @param[in] exp Parsed XPath expression.
 * @param[in] exp_idx Position in the expression \p exp.
 *
 * @return EXIT_SUCCESS on success, -1 on error.
 */
static int
reparse_function_call(struct lyxp_expr *exp, uint16_t *exp_idx)
{
    int min_arg_count = -1, max_arg_count, arg_count;
    uint16_t func_exp_idx;

    if (exp_check_token(exp, *exp_idx, LYXP_TOKEN_FUNCNAME, 1)) {
        return -1;
    }
    func_exp_idx = *exp_idx;
    switch (exp->tok_len[*exp_idx]) {
    case 3:
        if (!strncmp(&exp->expr[exp->expr_pos[*exp_idx]], "not", 3)) {
            min_arg_count = 1;
            max_arg_count = 1;
        } else if (!strncmp(&exp->expr[exp->expr_pos[*exp_idx]], "sum", 3)) {
            min_arg_count = 1;
            max_arg_count = 1;
        }
        break;
    case 4:
        if (!strncmp(&exp->expr[exp->expr_pos[*exp_idx]], "lang", 4)) {
            min_arg_count = 1;
            max_arg_count = 1;
        } else if (!strncmp(&exp->expr[exp->expr_pos[*exp_idx]], "last", 4)) {
            min_arg_count = 0;
            max_arg_count = 0;
        } else if (!strncmp(&exp->expr[exp->expr_pos[*exp_idx]], "name", 4)) {
            min_arg_count = 0;
            max_arg_count = 1;
        } else if (!strncmp(&exp->expr[exp->expr_pos[*exp_idx]], "true", 4)) {
            min_arg_count = 0;
            max_arg_count = 0;
        }
        break;
    case 5:
        if (!strncmp(&exp->expr[exp->expr_pos[*exp_idx]], "count", 5)) {
            min_arg_count = 1;
            max_arg_count = 1;
        } else if (!strncmp(&exp->expr[exp->expr_pos[*exp_idx]], "false", 5)) {
            min_arg_count = 0;
            max_arg_count = 0;
        } else if (!strncmp(&exp->expr[exp->expr_pos[*exp_idx]], "floor", 5)) {
            min_arg_count = 1;
            max_arg_count = 1;
        } else if (!strncmp(&exp->expr[exp->expr_pos[*exp_idx]], "round", 5)) {
            min_arg_count = 1;
            max_arg_count = 1;
        } else if (!strncmp(&exp->expr[exp->expr_pos[*exp_idx]], "deref", 5)) {
            min_arg_count = 1;
            max_arg_count = 1;
        }
        break;
    case 6:
        if (!strncmp(&exp->expr[exp->expr_pos[*exp_idx]], "concat", 6)) {
            min_arg_count = 2;
            max_arg_count = 3;
        } else if (!strncmp(&exp->expr[exp->expr_pos[*exp_idx]], "number", 6)) {
            min_arg_count = 0;
            max_arg_count = 1;
        } else if (!strncmp(&exp->expr[exp->expr_pos[*exp_idx]], "string", 6)) {
            min_arg_count = 0;
            max_arg_count = 1;
        }
        break;
    case 7:
        if (!strncmp(&exp->expr[exp->expr_pos[*exp_idx]], "boolean", 7)) {
            min_arg_count = 1;
            max_arg_count = 1;
        } else if (!strncmp(&exp->expr[exp->expr_pos[*exp_idx]], "ceiling", 7)) {
            min_arg_count = 1;
            max_arg_count = 1;
        } else if (!strncmp(&exp->expr[exp->expr_pos[*exp_idx]], "current", 7)) {
            min_arg_count = 0;
            max_arg_count = 0;
        }
        break;
    case 8:
        if (!strncmp(&exp->expr[exp->expr_pos[*exp_idx]], "contains", 8)) {
            min_arg_count = 2;
            max_arg_count = 2;
        } else if (!strncmp(&exp->expr[exp->expr_pos[*exp_idx]], "position", 8)) {
            min_arg_count = 0;
            max_arg_count = 0;
        } else if (!strncmp(&exp->expr[exp->expr_pos[*exp_idx]], "re-match", 8)) {
            min_arg_count = 2;
            max_arg_count = 2;
        }
        break;
    case 9:
        if (!strncmp(&exp->expr[exp->expr_pos[*exp_idx]], "substring", 9)) {
            min_arg_count = 2;
            max_arg_count = 3;
        } else if (!strncmp(&exp->expr[exp->expr_pos[*exp_idx]], "translate", 9)) {
            min_arg_count = 3;
            max_arg_count = 3;
        }
        break;
    case 10:
        if (!strncmp(&exp->expr[exp->expr_pos[*exp_idx]], "local-name", 10)) {
            min_arg_count = 0;
            max_arg_count = 1;
        } else if (!strncmp(&exp->expr[exp->expr_pos[*exp_idx]], "enum-value", 10)) {
            min_arg_count = 1;
            max_arg_count = 1;
        } else if (!strncmp(&exp->expr[exp->expr_pos[*exp_idx]], "bit-is-set", 10)) {
            min_arg_count = 2;
            max_arg_count = 2;
        }
        break;
    case 11:
        if (!strncmp(&exp->expr[exp->expr_pos[*exp_idx]], "starts-with", 11)) {
            min_arg_count = 2;
            max_arg_count = 2;
        }
        break;
    case 12:
        if (!strncmp(&exp->expr[exp->expr_pos[*exp_idx]], "derived-from", 12)) {
            min_arg_count = 2;
            max_arg_count = 2;
        }
        break;
    case 13:
        if (!strncmp(&exp->expr[exp->expr_pos[*exp_idx]], "namespace-uri", 13)) {
            min_arg_count = 0;
            max_arg_count = 1;
        } else if (!strncmp(&exp->expr[exp->expr_pos[*exp_idx]], "string-length", 13)) {
            min_arg_count = 0;
            max_arg_count = 1;
        }
        break;
    case 15:
        if (!strncmp(&exp->expr[exp->expr_pos[*exp_idx]], "normalize-space", 15)) {
            min_arg_count = 0;
            max_arg_count = 1;
        } else if (!strncmp(&exp->expr[exp->expr_pos[*exp_idx]], "substring-after", 15)) {
            min_arg_count = 2;
            max_arg_count = 2;
        }
        break;
    case 16:
        if (!strncmp(&exp->expr[exp->expr_pos[*exp_idx]], "substring-before", 16)) {
            min_arg_count = 2;
            max_arg_count = 2;
        }
        break;
    case 20:
        if (!strncmp(&exp->expr[exp->expr_pos[*exp_idx]], "derived-from-or-self", 20)) {
            min_arg_count = 2;
            max_arg_count = 2;
        }
        break;
    }
    if (min_arg_count == -1) {
        LOGVAL(LYE_XPATH_INFUNC, LY_VLOG_NONE, NULL, exp->tok_len[*exp_idx], &exp->expr[exp->expr_pos[*exp_idx]]);
        return -1;
    }
    ++(*exp_idx);

    /* '(' */
    if (exp_check_token(exp, *exp_idx, LYXP_TOKEN_PAR1, 1)) {
        return -1;
    }
    ++(*exp_idx);

    /* ( Expr ( ',' Expr )* )? */
    arg_count = 0;
    if (exp_check_token(exp, *exp_idx, LYXP_TOKEN_NONE, 1)) {
        return -1;
    }
    if (exp->tokens[*exp_idx] != LYXP_TOKEN_PAR2) {
        ++arg_count;
        if (reparse_expr(exp, exp_idx)) {
            return -1;
        }
    }
    while ((exp->used > *exp_idx) && (exp->tokens[*exp_idx] == LYXP_TOKEN_COMMA)) {
        ++(*exp_idx);

        ++arg_count;
        if (reparse_expr(exp, exp_idx)) {
            return -1;
        }
    }

    /* ')' */
    if (exp_check_token(exp, *exp_idx, LYXP_TOKEN_PAR2, 1)) {
        return -1;
    }
    ++(*exp_idx);

    if ((arg_count < min_arg_count) || (arg_count > max_arg_count)) {
        LOGVAL(LYE_XPATH_INARGCOUNT, LY_VLOG_NONE, NULL, arg_count, exp->tok_len[func_exp_idx],
               &exp->expr[exp->expr_pos[func_exp_idx]]);
        return -1;
    }

    return EXIT_SUCCESS;
}

/**
 * @brief Reparse PathExpr. Logs directly on error.
 *
 * [9] PathExpr ::= LocationPath | PrimaryExpr Predicate*
 *                 | PrimaryExpr Predicate* '/' RelativeLocationPath
 *                 | PrimaryExpr Predicate* '//' RelativeLocationPath
 * [1] LocationPath ::= RelativeLocationPath | AbsoluteLocationPath
 * [7] PrimaryExpr ::= '(' Expr ')' | Literal | Number | FunctionCall
 *
 * @param[in] exp Parsed XPath expression.
 * @param[in] exp_idx Position in the expression \p exp.
 *
 * @return EXIT_SUCCESS on success, -1 on error.
 */
static int
reparse_path_expr(struct lyxp_expr *exp, uint16_t *exp_idx)
{
    if (exp_check_token(exp, *exp_idx, LYXP_TOKEN_NONE, 1)) {
        return -1;
    }

    switch (exp->tokens[*exp_idx]) {
    case LYXP_TOKEN_PAR1:
        /* '(' Expr ')' Predicate* */
        ++(*exp_idx);

        if (reparse_expr(exp, exp_idx)) {
            return -1;
        }

        if (exp_check_token(exp, *exp_idx, LYXP_TOKEN_PAR2, 1)) {
            return -1;
        }
        ++(*exp_idx);
        goto predicate;
        break;
    case LYXP_TOKEN_DOT:
    case LYXP_TOKEN_DDOT:
    case LYXP_TOKEN_AT:
    case LYXP_TOKEN_NAMETEST:
    case LYXP_TOKEN_NODETYPE:
        /* RelativeLocationPath */
        if (reparse_relative_location_path(exp, exp_idx)) {
            return -1;
        }
        break;
    case LYXP_TOKEN_FUNCNAME:
        /* FunctionCall */
        if (reparse_function_call(exp, exp_idx)) {
            return -1;
        }
        goto predicate;
        break;
    case LYXP_TOKEN_OPERATOR_PATH:
        /* AbsoluteLocationPath */
        if (reparse_absolute_location_path(exp, exp_idx)) {
            return -1;
        }
        break;
    case LYXP_TOKEN_LITERAL:
        /* Literal */
        ++(*exp_idx);
        goto predicate;
        break;
    case LYXP_TOKEN_NUMBER:
        /* Number */
        ++(*exp_idx);
        goto predicate;
        break;
    default:
        LOGVAL(LYE_XPATH_INTOK, LY_VLOG_NONE, NULL,
               print_token(exp->tokens[*exp_idx]), &exp->expr[exp->expr_pos[*exp_idx]]);
        return -1;
    }

    return EXIT_SUCCESS;

predicate:
    /* Predicate* */
    while ((exp->used > *exp_idx) && (exp->tokens[*exp_idx] == LYXP_TOKEN_BRACK1)) {
        if (reparse_predicate(exp, exp_idx)) {
            return -1;
        }
    }

    /* ('/' or '//') RelativeLocationPath */
    if ((exp->used > *exp_idx) && (exp->tokens[*exp_idx] == LYXP_TOKEN_OPERATOR_PATH)) {

        /* '/' or '//' */
        ++(*exp_idx);

        if (reparse_relative_location_path(exp, exp_idx)) {
            return -1;
        }
    }

    return EXIT_SUCCESS;
}

/**
 * @brief Reparse UnaryExpr. Logs directly on error.
 *
 * [16] UnaryExpr ::= UnionExpr | '-' UnaryExpr
 * [17] UnionExpr ::= PathExpr | UnionExpr '|' PathExpr
 *
 * @param[in] exp Parsed XPath expression.
 * @param[in] exp_idx Position in the expression \p exp.
 *
 * @return EXIT_SUCCESS on success, -1 on error.
 */
static int
reparse_unary_expr(struct lyxp_expr *exp, uint16_t *exp_idx)
{
    uint16_t prev_exp;

    /* ('-')* */
    while (!exp_check_token(exp, *exp_idx, LYXP_TOKEN_OPERATOR_MATH, 0)
            && (exp->expr[exp->expr_pos[*exp_idx]] == '-')) {
        ++(*exp_idx);
    }

    /* PathExpr */
    prev_exp = *exp_idx;
    if (reparse_path_expr(exp, exp_idx)) {
        return -1;
    }

    /* ('|' PathExpr)* */
    while (!exp_check_token(exp, *exp_idx, LYXP_TOKEN_OPERATOR_UNI, 0)) {
        exp_repeat_push(exp, prev_exp, *exp_idx);
        ++(*exp_idx);

        prev_exp = *exp_idx;
        if (reparse_path_expr(exp, exp_idx)) {
            return -1;
        }
    }

    return EXIT_SUCCESS;
}

/**
 * @brief Reparse AdditiveExpr. Logs directly on error.
 *
 * [14] AdditiveExpr ::= MultiplicativeExpr
 *                     | AdditiveExpr '+' MultiplicativeExpr
 *                     | AdditiveExpr '-' MultiplicativeExpr
 * [15] MultiplicativeExpr ::= UnaryExpr
 *                     | MultiplicativeExpr '*' UnaryExpr
 *                     | MultiplicativeExpr 'div' UnaryExpr
 *                     | MultiplicativeExpr 'mod' UnaryExpr
 *
 *
 * @param[in] exp Parsed XPath expression.
 * @param[in] exp_idx Position in the expression \p exp.
 *
 * @return EXIT_SUCCESS on success, -1 on error.
 */
static int
reparse_additive_expr(struct lyxp_expr *exp, uint16_t *exp_idx)
{
    uint16_t prev_add_exp, prev_mul_exp;

    goto reparse_multiplicative_expr;

    /* ('+' / '-' MultiplicativeExpr)* */
    while (!exp_check_token(exp, *exp_idx, LYXP_TOKEN_OPERATOR_MATH, 0)
            && ((exp->expr[exp->expr_pos[*exp_idx]] == '+') || (exp->expr[exp->expr_pos[*exp_idx]] == '-'))) {
        exp_repeat_push(exp, prev_add_exp, *exp_idx);
        ++(*exp_idx);

reparse_multiplicative_expr:
        prev_add_exp = *exp_idx;
        prev_mul_exp = *exp_idx;

        /* UnaryExpr */
        if (reparse_unary_expr(exp, exp_idx)) {
            return -1;
        }

        /* ('*' / 'div' / 'mod' UnaryExpr)* */
        while (!exp_check_token(exp, *exp_idx, LYXP_TOKEN_OPERATOR_MATH, 0)
                && ((exp->expr[exp->expr_pos[*exp_idx]] == '*') || (exp->tok_len[*exp_idx] == 3))) {
            exp_repeat_push(exp, prev_mul_exp, *exp_idx);
            ++(*exp_idx);

            prev_mul_exp = *exp_idx;
            if (reparse_unary_expr(exp, exp_idx)) {
                return -1;
            }
        }
    }

    return EXIT_SUCCESS;
}

/**
 * @brief Reparse EqualityExpr. Logs directly on error.
 *
 * [12] EqualityExpr ::= RelationalExpr | EqualityExpr '=' RelationalExpr
 *                     | EqualityExpr '!=' RelationalExpr
 * [13] RelationalExpr ::= AdditiveExpr
 *                       | RelationalExpr '<' AdditiveExpr
 *                       | RelationalExpr '>' AdditiveExpr
 *                       | RelationalExpr '<=' AdditiveExpr
 *                       | RelationalExpr '>=' AdditiveExpr
 *
 * @param[in] exp Parsed XPath expression.
 * @param[in] exp_idx Position in the expression \p exp.
 *
 * @return EXIT_SUCCESS on success, -1 on error.
 */
static int
reparse_equality_expr(struct lyxp_expr *exp, uint16_t *exp_idx)
{
    uint16_t prev_eq_exp, prev_rel_exp;

    goto reparse_additive_expr;

    /* ('=' / '!=' RelationalExpr)* */
    while (!exp_check_token(exp, *exp_idx, LYXP_TOKEN_OPERATOR_COMP, 0)
            && ((exp->expr[exp->expr_pos[*exp_idx]] == '=') || (exp->expr[exp->expr_pos[*exp_idx]] == '!'))) {
        exp_repeat_push(exp, prev_eq_exp, *exp_idx);
        ++(*exp_idx);

reparse_additive_expr:
        prev_eq_exp = *exp_idx;
        prev_rel_exp = *exp_idx;

        /* AdditiveExpr */
        if (reparse_additive_expr(exp, exp_idx)) {
            return -1;
        }

        /* ('<' / '>' / '<=' / '>=' AdditiveExpr)* */
        while (!exp_check_token(exp, *exp_idx, LYXP_TOKEN_OPERATOR_COMP, 0)
                && ((exp->expr[exp->expr_pos[*exp_idx]] == '<') || (exp->expr[exp->expr_pos[*exp_idx]] == '>'))) {
            exp_repeat_push(exp, prev_rel_exp, *exp_idx);
            ++(*exp_idx);

            prev_rel_exp = *exp_idx;
            if (reparse_additive_expr(exp, exp_idx)) {
                return -1;
            }
        }
    }

    return EXIT_SUCCESS;
}

/**
 * @brief Reparse Expr. Logs directly on error.
 *
 * [10] Expr ::= AndExpr | Expr 'or' AndExpr
 * [11] AndExpr ::= EqualityExpr | AndExpr 'and' EqualityExpr
 *
 * @param[in] exp Parsed XPath expression.
 * @param[in] exp_idx Position in the expression \p exp.
 *
 * @return EXIT_SUCCESS on success, -1 on error.
 */
static int
reparse_expr(struct lyxp_expr *exp, uint16_t *exp_idx)
{
    uint16_t prev_or_exp, prev_and_exp;

    goto reparse_equality_expr;

    /* ('or' AndExpr)* */
    while (!exp_check_token(exp, *exp_idx, LYXP_TOKEN_OPERATOR_LOG, 0) && (exp->tok_len[*exp_idx] == 2)) {
        exp_repeat_push(exp, prev_or_exp, *exp_idx);
        ++(*exp_idx);

reparse_equality_expr:
        prev_or_exp = *exp_idx;
        prev_and_exp = *exp_idx;

        /* EqualityExpr */
        if (reparse_equality_expr(exp, exp_idx)) {
            return -1;
        }

        /* ('and' EqualityExpr)* */
        while (!exp_check_token(exp, *exp_idx, LYXP_TOKEN_OPERATOR_LOG, 0) && (exp->tok_len[*exp_idx] == 3)) {
            exp_repeat_push(exp, prev_and_exp, *exp_idx);
            ++(*exp_idx);

            prev_and_exp = *exp_idx;
            if (reparse_equality_expr(exp, exp_idx)) {
                return -1;
            }
        }
    }

    return EXIT_SUCCESS;
}

/**
 * @brief Parse NCName.
 *
 * @param[in] ncname Name to parse.
 *
 * @return Length of \p ncname valid characters.
 */
static uint16_t
parse_ncname(const char *ncname)
{
    uint16_t parsed = 0;
    int uc;
    unsigned int size;

    uc = lyxml_getutf8(&ncname[parsed], &size);
    if (!is_xmlnamestartchar(uc) || (uc == ':')) {
       return parsed;
    }

    do {
        parsed += size;
        if (!ncname[parsed]) {
            break;
        }
        uc = lyxml_getutf8(&ncname[parsed], &size);
    } while (is_xmlnamechar(uc) && (uc != ':'));

    return parsed;
}

struct lyxp_expr *
lyxp_parse_expr(const char *expr)
{
    struct lyxp_expr *ret;
    uint16_t parsed = 0, tok_len, ncname_len;
    enum lyxp_token tok_type;
    int prev_function_check = 0;

    /* init lyxp_expr structure */
    ret = calloc(1, sizeof *ret);
    if (!ret) {
        LOGMEM;
        goto error;
    }
    ret->expr = strdup(expr);
    if (!ret->expr) {
        LOGMEM;
        goto error;
    }
    ret->used = 0;
    ret->size = LYXP_EXPR_SIZE_START;
    ret->tokens = malloc(ret->size * sizeof *ret->tokens);
    if (!ret->tokens) {
        LOGMEM;
        goto error;
    }
    ret->expr_pos = malloc(ret->size * sizeof *ret->expr_pos);
    if (!ret->expr_pos) {
        LOGMEM;
        goto error;
    }
    ret->tok_len = malloc(ret->size * sizeof *ret->tok_len);
    if (!ret->tok_len) {
        LOGMEM;
        goto error;
    }

    while (is_xmlws(expr[parsed])) {
        ++parsed;
    }

    do {
        if (expr[parsed] == '(') {

            /* '(' */
            tok_len = 1;
            tok_type = LYXP_TOKEN_PAR1;

            if (prev_function_check && ret->used && (ret->tokens[ret->used - 1] == LYXP_TOKEN_NAMETEST)) {
                /* it is a NodeType/FunctionName after all */
                if (((ret->tok_len[ret->used - 1] == 4)
                        && (!strncmp(&expr[ret->expr_pos[ret->used - 1]], "node", 4)
                        || !strncmp(&expr[ret->expr_pos[ret->used - 1]], "text", 4))) ||
                        ((ret->tok_len[ret->used - 1] == 7)
                        && !strncmp(&expr[ret->expr_pos[ret->used - 1]], "comment", 7))) {
                    ret->tokens[ret->used - 1] = LYXP_TOKEN_NODETYPE;
                } else {
                    ret->tokens[ret->used - 1] = LYXP_TOKEN_FUNCNAME;
                }
                prev_function_check = 0;
            }

        } else if (expr[parsed] == ')') {

            /* ')' */
            tok_len = 1;
            tok_type = LYXP_TOKEN_PAR2;

        } else if (expr[parsed] == '[') {

            /* '[' */
            tok_len = 1;
            tok_type = LYXP_TOKEN_BRACK1;

        } else if (expr[parsed] == ']') {

            /* ']' */
            tok_len = 1;
            tok_type = LYXP_TOKEN_BRACK2;

        } else if (!strncmp(&expr[parsed], "..", 2)) {

            /* '..' */
            tok_len = 2;
            tok_type = LYXP_TOKEN_DDOT;

        } else if ((expr[parsed] == '.') && (!isdigit(expr[parsed+1]))) {

            /* '.' */
            tok_len = 1;
            tok_type = LYXP_TOKEN_DOT;

        } else if (expr[parsed] == '@') {

            /* '@' */
            tok_len = 1;
            tok_type = LYXP_TOKEN_AT;

        } else if (expr[parsed] == ',') {

            /* ',' */
            tok_len = 1;
            tok_type = LYXP_TOKEN_COMMA;

        } else if (expr[parsed] == '\'') {

            /* Literal with ' */
            for (tok_len = 1; expr[parsed + tok_len] != '\''; ++tok_len);
            ++tok_len;
            tok_type = LYXP_TOKEN_LITERAL;

        } else if (expr[parsed] == '\"') {

            /* Literal with " */
            for (tok_len = 1; expr[parsed + tok_len] != '\"'; ++tok_len);
            ++tok_len;
            tok_type = LYXP_TOKEN_LITERAL;

        } else if ((expr[parsed] == '.') || (isdigit(expr[parsed]))) {

            /* Number */
            for (tok_len = 0; isdigit(expr[parsed + tok_len]); ++tok_len);
            if (expr[parsed + tok_len] == '.') {
                ++tok_len;
                for (; isdigit(expr[parsed + tok_len]); ++tok_len);
            }
            tok_type = LYXP_TOKEN_NUMBER;

        } else if (expr[parsed] == '/') {

            /* Operator '/', '//' */
            if (!strncmp(&expr[parsed], "//", 2)) {
                tok_len = 2;
            } else {
                tok_len = 1;
            }
            tok_type = LYXP_TOKEN_OPERATOR_PATH;

        } else if  (!strncmp(&expr[parsed], "!=", 2) || !strncmp(&expr[parsed], "<=", 2)
                || !strncmp(&expr[parsed], ">=", 2)) {

            /* Operator '!=', '<=', '>=' */
            tok_len = 2;
            tok_type = LYXP_TOKEN_OPERATOR_COMP;

        } else if (expr[parsed] == '|') {

            /* Operator '|' */
            tok_len = 1;
            tok_type = LYXP_TOKEN_OPERATOR_UNI;

        } else if ((expr[parsed] == '+') || (expr[parsed] == '-')) {

            /* Operator '+', '-' */
            tok_len = 1;
            tok_type = LYXP_TOKEN_OPERATOR_MATH;

        } else if ((expr[parsed] == '=') || (expr[parsed] == '<') || (expr[parsed] == '>')) {

            /* Operator '=', '<', '>' */
            tok_len = 1;
            tok_type = LYXP_TOKEN_OPERATOR_COMP;

        } else if (ret->used && (ret->tokens[ret->used - 1] != LYXP_TOKEN_AT)
                && (ret->tokens[ret->used - 1] != LYXP_TOKEN_PAR1)
                && (ret->tokens[ret->used - 1] != LYXP_TOKEN_BRACK1)
                && (ret->tokens[ret->used - 1] != LYXP_TOKEN_COMMA)
                && (ret->tokens[ret->used - 1] != LYXP_TOKEN_OPERATOR_LOG)
                && (ret->tokens[ret->used - 1] != LYXP_TOKEN_OPERATOR_COMP)
                && (ret->tokens[ret->used - 1] != LYXP_TOKEN_OPERATOR_MATH)
                && (ret->tokens[ret->used - 1] != LYXP_TOKEN_OPERATOR_UNI)
                && (ret->tokens[ret->used - 1] != LYXP_TOKEN_OPERATOR_PATH)) {

            /* Operator '*', 'or', 'and', 'mod', or 'div' */
            if (expr[parsed] == '*') {
                tok_len = 1;
                tok_type = LYXP_TOKEN_OPERATOR_MATH;

            } else if (!strncmp(&expr[parsed], "or", 2)) {
                tok_len = 2;
                tok_type = LYXP_TOKEN_OPERATOR_LOG;

            } else if (!strncmp(&expr[parsed], "and", 3)) {
                tok_len = 3;
                tok_type = LYXP_TOKEN_OPERATOR_LOG;

            } else if (!strncmp(&expr[parsed], "mod", 3) || !strncmp(&expr[parsed], "div", 3)) {
                tok_len = 3;
                tok_type = LYXP_TOKEN_OPERATOR_MATH;

            } else {
                LOGVAL(LYE_INCHAR, LY_VLOG_NONE, NULL, expr[parsed], &expr[parsed]);
                goto error;
            }
        } else if (expr[parsed] == '*') {

            /* NameTest '*' */
            tok_len = 1;
            tok_type = LYXP_TOKEN_NAMETEST;

        } else {

            /* NameTest (NCName ':' '*' | QName) or NodeType/FunctionName */
            ncname_len = parse_ncname(&expr[parsed]);
            if (!ncname_len) {
                LOGVAL(LYE_INCHAR, LY_VLOG_NONE, NULL, expr[parsed], &expr[parsed]);
                goto error;
            }
            tok_len = ncname_len;

            if (expr[parsed + tok_len] == ':') {
                ++tok_len;
                if (expr[parsed + tok_len] == '*') {
                    ++tok_len;
                } else {
                    ncname_len = parse_ncname(&expr[parsed + tok_len]);
                    if (!ncname_len) {
                        LOGVAL(LYE_INCHAR, LY_VLOG_NONE, NULL, expr[parsed], &expr[parsed]);
                        goto error;
                    }
                    tok_len += ncname_len;
                }
                /* remove old flag to prevent ambiguities */
                prev_function_check = 0;
                tok_type = LYXP_TOKEN_NAMETEST;
            } else {
                /* there is no prefix so it can still be NodeType/FunctioName, we can't finally decide now */
                prev_function_check = 1;
                tok_type = LYXP_TOKEN_NAMETEST;
            }
        }

        /* store the token, move on to the next one */
        exp_add_token(ret, tok_type, parsed, tok_len);
        parsed += tok_len;
        while (is_xmlws(expr[parsed])) {
            ++parsed;
        }

    } while (expr[parsed]);

    /* prealloc repeat */
    ret->repeat = calloc(ret->size, sizeof *ret->repeat);
    if (!ret->repeat) {
        LOGMEM;
        goto error;
    }

    return ret;

error:
    lyxp_exp_free(ret);
    return NULL;
}

/*
 * XPath functions
 */

/**
 * @brief Execute the YANG 1.1 bit-is-set(node-set, string) function. Returns LYXP_SET_BOOLEAN
 *        depending on whether the first node bit value from the second argument is set.
 *
 * @param[in] args Array of arguments.
 * @param[in] arg_count Count of elements in \p args.
 * @param[in] cur_node Original context node.
 * @param[in,out] set Context and result set at the same time.
 * @param[in] options Whether to apply data node access restrictions defined for 'when' and 'must' evaluation.
 *
 * @return EXIT_SUCCESS on success, -1 on error.
 */
static int
xpath_bit_is_set(struct lyxp_set **args, uint16_t UNUSED(arg_count), struct lyd_node *cur_node, struct lyxp_set *set,
                 int options)
{
    struct lyd_node_leaf_list *leaf;
    int i, bits_count;

    if ((args[0]->type != LYXP_SET_NODE_SET) && (args[0]->type != LYXP_SET_EMPTY)) {
        LOGVAL(LYE_XPATH_INARGTYPE, LY_VLOG_NONE, NULL, 1, print_set_type(args[0]), "bit-is-set(node-set, string)");
        return -1;
    }
    if (lyxp_set_cast(args[1], LYXP_SET_STRING, cur_node, options)) {
        return -1;
    }

    set_fill_boolean(set, 0);
    if (args[0]->type == LYXP_SET_NODE_SET) {
        leaf = (struct lyd_node_leaf_list *)args[0]->val.nodes[0].node;
        if ((leaf->schema->nodetype & (LYS_LEAF | LYS_LEAFLIST))
                && (((struct lys_node_leaf *)leaf->schema)->type.base == LY_TYPE_BITS)) {
            bits_count = ((struct lys_node_leaf *)leaf->schema)->type.info.bits.count;
            for (i = 0; i < bits_count; ++i) {
                if (leaf->value.bit[i] && ly_strequal(leaf->value.bit[i]->name, args[1]->val.str, 0)) {
                    set_fill_boolean(set, 1);
                    break;
                }
            }
        }
    }

    return EXIT_SUCCESS;
}

/**
 * @brief Execute the XPath boolean(object) function. Returns LYXP_SET_BOOLEAN
 *        with the argument converted to boolean.
 *
 * @param[in] args Array of arguments.
 * @param[in] arg_count Count of elements in \p args.
 * @param[in] cur_node Original context node.
 * @param[in,out] set Context and result set at the same time.
 * @param[in] options Whether to apply data node access restrictions defined for 'when' and 'must' evaluation.
 *
 * @return EXIT_SUCCESS on success, -1 on error.
 */
static int
xpath_boolean(struct lyxp_set **args, uint16_t UNUSED(arg_count), struct lyd_node *cur_node, struct lyxp_set *set,
              int options)
{
    lyxp_set_cast(args[0], LYXP_SET_BOOLEAN, cur_node, options);
    set_fill_set(set, args[0]);

    return EXIT_SUCCESS;
}

/**
 * @brief Execute the XPath ceiling(number) function. Returns LYXP_SET_NUMBER
 *        with the first argument rounded up to the nearest integer.
 *
 * @param[in] args Array of arguments.
 * @param[in] arg_count Count of elements in \p args.
 * @param[in] cur_node Original context node.
 * @param[in,out] set Context and result set at the same time.
 * @param[in] options Whether to apply data node access restrictions defined for 'when' and 'must' evaluation.
 *
 * @return EXIT_SUCCESS on success, -1 on error.
 */
static int
xpath_ceiling(struct lyxp_set **args, uint16_t UNUSED(arg_count), struct lyd_node *cur_node, struct lyxp_set *set,
              int options)
{
    if (lyxp_set_cast(args[0], LYXP_SET_NUMBER, cur_node, options)) {
        return -1;
    }
    if ((long long)args[0]->val.num != args[0]->val.num) {
        set_fill_number(set, ((long long)args[0]->val.num) + 1);
    } else {
        set_fill_number(set, args[0]->val.num);
    }

    return EXIT_SUCCESS;
}

/**
 * @brief Execute the XPath concat(string, string, string*) function.
 *        Returns LYXP_SET_STRING with the concatenation of all the arguments.
 *
 * @param[in] args Array of arguments.
 * @param[in] arg_count Count of elements in \p args.
 * @param[in] cur_node Original context node.
 * @param[in,out] set Context and result set at the same time.
 * @param[in] options Whether to apply data node access restrictions defined for 'when' and 'must' evaluation.
 *
 * @return EXIT_SUCCESS on success, -1 on error.
 */
static int
xpath_concat(struct lyxp_set **args, uint16_t arg_count, struct lyd_node *cur_node, struct lyxp_set *set,
             int options)
{
    uint16_t i;
    char *str = NULL;
    size_t used = 1;

    for (i = 0; i < arg_count; ++i) {
        if (lyxp_set_cast(args[i], LYXP_SET_STRING, cur_node, options)) {
            free(str);
            return -1;
        }

        str = ly_realloc(str, (used + strlen(args[i]->val.str)) * sizeof(char));
        if (!str) {
            LOGMEM;
            return -1;
        }
        strcpy(str + used - 1, args[i]->val.str);
        used += strlen(args[i]->val.str);
    }

    /* free, kind of */
    lyxp_set_cast(set, LYXP_SET_EMPTY, cur_node, options);
    set->type = LYXP_SET_STRING;
    set->val.str = str;

    return EXIT_SUCCESS;
}

/**
 * @brief Execute the XPath contains(string, string) function.
 *        Returns LYXP_SET_BOOLEAN whether the second argument can
 *        be found in the first or not.
 *
 * @param[in] args Array of arguments.
 * @param[in] arg_count Count of elements in \p args.
 * @param[in] cur_node Original context node.
 * @param[in,out] set Context and result set at the same time.
 * @param[in] options Whether to apply data node access restrictions defined for 'when' and 'must' evaluation.
 *
 * @return EXIT_SUCCESS on success, -1 on error.
 */
static int
xpath_contains(struct lyxp_set **args, uint16_t UNUSED(arg_count), struct lyd_node *cur_node, struct lyxp_set *set,
               int options)
{
    if (lyxp_set_cast(args[0], LYXP_SET_STRING, cur_node, options)) {
        return -1;
    }
    if (lyxp_set_cast(args[1], LYXP_SET_STRING, cur_node, options)) {
        return -1;
    }

    if (strstr(args[0]->val.str, args[1]->val.str)) {
        set_fill_boolean(set, 1);
    } else {
        set_fill_boolean(set, 0);
    }

    return EXIT_SUCCESS;
}

/**
 * @brief Execute the XPath count(node-set) function. Returns LYXP_SET_NUMBER
 *        with the size of the node-set from the argument.
 *
 * @param[in] args Array of arguments.
 * @param[in] arg_count Count of elements in \p args.
 * @param[in] cur_node Original context node.
 * @param[in,out] set Context and result set at the same time.
 * @param[in] options Whether to apply data node access restrictions defined for 'when' and 'must' evaluation.
 *
 * @return EXIT_SUCCESS on success, -1 on error.
 */
static int
xpath_count(struct lyxp_set **args, uint16_t UNUSED(arg_count), struct lyd_node *UNUSED(cur_node), struct lyxp_set *set,
            int UNUSED(options))
{
    if (args[0]->type == LYXP_SET_EMPTY) {
        set_fill_number(set, 0);
        return EXIT_SUCCESS;
    }

    if (args[0]->type != LYXP_SET_NODE_SET) {
        LOGVAL(LYE_XPATH_INARGTYPE, LY_VLOG_NONE, NULL, 1, print_set_type(args[0]), "count(node-set)");
        return -1;
    }

    set_fill_number(set, args[0]->used);
    return EXIT_SUCCESS;
}

/**
 * @brief Execute the XPath current() function. Returns LYXP_SET_NODE_SET
 *        with the context with the intial node.
 *
 * @param[in] args Array of arguments.
 * @param[in] arg_count Count of elements in \p args.
 * @param[in] cur_node Original context node.
 * @param[in,out] set Context and result set at the same time.
 * @param[in] options Whether to apply data node access restrictions defined for 'when' and 'must' evaluation.
 *
 * @return EXIT_SUCCESS on success, -1 on error.
 */
static int
xpath_current(struct lyxp_set **UNUSED(args), uint16_t UNUSED(arg_count), struct lyd_node *cur_node,
              struct lyxp_set *set, int options)
{
<<<<<<< HEAD
    if (arg_count || args) {
        LOGVAL(LYE_XPATH_INARGCOUNT, LY_VLOG_NONE, NULL, arg_count, "current()");
        return -1;
    }

=======
>>>>>>> 6df603a2
    if (options & LYXP_SNODE_ALL) {
        set_snode_clear_ctx(set);

        set_snode_insert_node(set, (struct lys_node *)cur_node, LYXP_NODE_ELEM);
    } else {
        lyxp_set_cast(set, LYXP_SET_EMPTY, cur_node, options);

        /* position is filled later */
        set_insert_node(set, cur_node, 0, LYXP_NODE_ELEM, 0);
    }

    return EXIT_SUCCESS;
}

/**
 * @brief Execute the YANG 1.1 deref(node-set) function. Returns LYXP_SET_NODE_SET with either
 *        leafref or instance-identifier target node(s).
 *
 * @param[in] args Array of arguments.
 * @param[in] arg_count Count of elements in \p args.
 * @param[in] cur_node Original context node.
 * @param[in,out] set Context and result set at the same time.
 * @param[in] options Whether to apply data node access restrictions defined for 'when' and 'must' evaluation.
 *
 * @return EXIT_SUCCESS on success, -1 on error.
 */
static int
xpath_deref(struct lyxp_set **args, uint16_t UNUSED(arg_count), struct lyd_node *cur_node, struct lyxp_set *set,
            int options)
{
    struct lyd_node_leaf_list *leaf;
    struct lys_node_leaf *sleaf;

    if ((args[0]->type != LYXP_SET_NODE_SET) && (args[0]->type != LYXP_SET_SNODE_SET)
            && (args[0]->type != LYXP_SET_EMPTY)) {
        LOGVAL(LYE_XPATH_INARGTYPE, LY_VLOG_NONE, NULL, 1, print_set_type(args[0]), "deref(node-set)");
        return -1;
    }

    if (options & LYXP_SNODE_ALL) {
        assert(args[0]->type == LYXP_SET_SNODE_SET);
        set_snode_clear_ctx(set);

        sleaf = (struct lys_node_leaf *)args[0]->val.snodes[0].snode;
        if ((sleaf->nodetype & (LYS_LEAF | LYS_LEAFLIST)) && (sleaf->type.base == LY_TYPE_LEAFREF)) {
            assert(sleaf->type.info.lref.path && sleaf->type.info.lref.target);
            set_insert_node(set, sleaf->type.info.lref.target, 0, LYXP_NODE_ELEM, 0);
        }
        set_snode_insert_node(set, (struct lys_node *)cur_node, LYXP_NODE_ELEM);
    } else {
        lyxp_set_cast(set, LYXP_SET_EMPTY, cur_node, options);
        if (args[0]->type != LYXP_SET_EMPTY) {
            leaf = (struct lyd_node_leaf_list *)args[0]->val.nodes[0].node;
            sleaf = (struct lys_node_leaf *)leaf->schema;
            if ((sleaf->nodetype & (LYS_LEAF | LYS_LEAFLIST))
                    && ((sleaf->type.base == LY_TYPE_LEAFREF) || (sleaf->type.base == LY_TYPE_INST))) {
                if (leaf->value_type & LY_TYPE_LEAFREF_UNRES) {
                    /* this is bad */
                    LOGINT;
                    return -1;
                }
                /* works for both leafref and instid */
                set_insert_node(set, leaf->value.leafref, 0, LYXP_NODE_ELEM, 0);
            }
        }
    }

    return EXIT_SUCCESS;
}

/* return 0 - match, 1 - mismatch */
static int
xpath_derived_from_ident_cmp(struct lys_ident *ident, const char *ident_str)
{
    const char *ptr;
    int len;

    ptr = strchr(ident_str, ':');
    if (ptr) {
        len = ptr - ident_str;
        if (strncmp(ident->module->name, ident_str, len)
                || ident->module->name[len]) {
            /* module name mismatch BUG we expect JSON format prefix, but if the 2nd argument was
             * not a literal, we may easily be mistaken */
            return 1;
        }
        ++ptr;
    } else {
        ptr = ident_str;
    }

    len = strlen(ptr);
    if (strncmp(ident->name, ptr, len) || ident->name[len]) {
        /* name mismatch */
        return 1;
    }

    return 0;
}

/**
 * @brief Execute the YANG 1.1 derived-from(node-set, string) function. Returns LYXP_SET_BOOLEAN depending
 *        on whether the first argument nodes contain a node of an identity derived from the second
 *        argument identity.
 *
 * @param[in] args Array of arguments.
 * @param[in] arg_count Count of elements in \p args.
 * @param[in] cur_node Original context node.
 * @param[in,out] set Context and result set at the same time.
 * @param[in] options Whether to apply data node access restrictions defined for 'when' and 'must' evaluation.
 *
 * @return EXIT_SUCCESS on success, -1 on error.
 */
static int
xpath_derived_from(struct lyxp_set **args, uint16_t UNUSED(arg_count), struct lyd_node *cur_node, struct lyxp_set *set,
                   int options)
{
    uint16_t i, j;
    struct lyd_node_leaf_list *leaf;
    struct lys_node_leaf *sleaf;

    if ((args[0]->type != LYXP_SET_NODE_SET) && (args[0]->type != LYXP_SET_EMPTY)) {
        LOGVAL(LYE_XPATH_INARGTYPE, LY_VLOG_NONE, NULL, 1, print_set_type(args[0]), "derived-from(node-set, string)");
        return -1;
    }
    if (lyxp_set_cast(args[1], LYXP_SET_STRING, cur_node, options)) {
        return -1;
    }

    set_fill_boolean(set, 0);
    if (args[0]->type != LYXP_SET_EMPTY) {
        for (i = 0; i < args[0]->used; ++i) {
            leaf = (struct lyd_node_leaf_list *)args[0]->val.nodes[i].node;
            sleaf = (struct lys_node_leaf *)leaf->schema;
            if ((sleaf->nodetype & (LYS_LEAF | LYS_LEAFLIST)) && (sleaf->type.base == LY_TYPE_IDENT)) {
                for (j = 0; j < leaf->value.ident->base_size; ++j) {
                    if (!xpath_derived_from_ident_cmp(leaf->value.ident->base[j], args[1]->val.str)) {
                        set_fill_boolean(set, 1);
                        break;
                    }
                }

                if (j < leaf->value.ident->base_size) {
                    break;
                }
            }
        }
    }

    return EXIT_SUCCESS;
}

/**
 * @brief Execute the YANG 1.1 derived-from-or-self(node-set, string) function. Returns LYXP_SET_BOOLEAN depending
 *        on whether the first argument nodes contain a node of an identity that either is or is derived from
 *        the second argument identity.
 *
 * @param[in] args Array of arguments.
 * @param[in] arg_count Count of elements in \p args.
 * @param[in] cur_node Original context node.
 * @param[in,out] set Context and result set at the same time.
 * @param[in] options Whether to apply data node access restrictions defined for 'when' and 'must' evaluation.
 *
 * @return EXIT_SUCCESS on success, -1 on error.
 */
static int
xpath_derived_from_or_self(struct lyxp_set **args, uint16_t UNUSED(arg_count), struct lyd_node *cur_node,
                           struct lyxp_set *set, int options)
{
    uint16_t i, j;
    struct lyd_node_leaf_list *leaf;
    struct lys_node_leaf *sleaf;

    if ((args[0]->type != LYXP_SET_NODE_SET) && (args[0]->type != LYXP_SET_EMPTY)) {
        LOGVAL(LYE_XPATH_INARGTYPE, LY_VLOG_NONE, NULL, 1, print_set_type(args[0]), "derived-from-or-self(node-set, string)");
        return -1;
    }
    if (lyxp_set_cast(args[1], LYXP_SET_STRING, cur_node, options)) {
        return -1;
    }

    set_fill_boolean(set, 0);
    if (args[0]->type != LYXP_SET_EMPTY) {
        for (i = 0; i < args[0]->used; ++i) {
            leaf = (struct lyd_node_leaf_list *)args[0]->val.nodes[i].node;
            sleaf = (struct lys_node_leaf *)leaf->schema;
            if ((sleaf->nodetype & (LYS_LEAF | LYS_LEAFLIST)) && (sleaf->type.base == LY_TYPE_IDENT)) {
                if (!xpath_derived_from_ident_cmp(leaf->value.ident, args[1]->val.str)) {
                    set_fill_boolean(set, 1);
                    break;
                }

                for (j = 0; j < leaf->value.ident->base_size; ++j) {
                    if (!xpath_derived_from_ident_cmp(leaf->value.ident->base[j], args[1]->val.str)) {
                        set_fill_boolean(set, 1);
                        break;
                    }
                }

                if (j < leaf->value.ident->base_size) {
                    break;
                }
            }
        }
    }

    return EXIT_SUCCESS;
}

/**
 * @brief Execute the YANG 1.1 enum-value(node-set) function. Returns LYXP_SET_NUMBER
 *        with the integer value of the first node's enum value, otherwise NaN.
 *
 * @param[in] args Array of arguments.
 * @param[in] arg_count Count of elements in \p args.
 * @param[in] cur_node Original context node.
 * @param[in,out] set Context and result set at the same time.
 * @param[in] options Whether to apply data node access restrictions defined for 'when' and 'must' evaluation.
 *
 * @return EXIT_SUCCESS on success, -1 on error.
 */
static int
xpath_enum_value(struct lyxp_set **args, uint16_t UNUSED(arg_count), struct lyd_node *UNUSED(cur_node),
                 struct lyxp_set *set, int UNUSED(options))
{
    struct lyd_node_leaf_list *leaf;

    if ((args[0]->type != LYXP_SET_NODE_SET) && (args[0]->type != LYXP_SET_EMPTY)) {
        LOGVAL(LYE_XPATH_INARGTYPE, LY_VLOG_NONE, NULL, 1, print_set_type(args[0]), "enum-value(node-set)");
        return -1;
    }

    set_fill_number(set, NAN);
    if (args[0]->type == LYXP_SET_NODE_SET) {
        leaf = (struct lyd_node_leaf_list *)args[0]->val.nodes[0].node;
        if ((leaf->schema->nodetype & (LYS_LEAF | LYS_LEAFLIST))
                && (((struct lys_node_leaf *)leaf->schema)->type.base == LY_TYPE_ENUM)) {
            set_fill_number(set, leaf->value.enm->value);
        }
    }

    return EXIT_SUCCESS;
}

/**
 * @brief Execute the XPath false() function. Returns LYXP_SET_BOOLEAN
 *        with false value.
 *
 * @param[in] args Array of arguments.
 * @param[in] arg_count Count of elements in \p args.
 * @param[in] cur_node Original context node.
 * @param[in,out] set Context and result set at the same time.
 * @param[in] options Whether to apply data node access restrictions defined for 'when' and 'must' evaluation.
 *
 * @return EXIT_SUCCESS on success, -1 on error.
 */
static int
xpath_false(struct lyxp_set **UNUSED(args), uint16_t UNUSED(arg_count), struct lyd_node *UNUSED(cur_node),
            struct lyxp_set *set, int UNUSED(options))
{
    set_fill_boolean(set, 0);
    return EXIT_SUCCESS;
}

/**
 * @brief Execute the XPath floor(number) function. Returns LYXP_SET_NUMBER
 *        with the first argument floored (truncated).
 *
 * @param[in] args Array of arguments.
 * @param[in] arg_count Count of elements in \p args.
 * @param[in] cur_node Original context node.
 * @param[in,out] set Context and result set at the same time.
 * @param[in] options Whether to apply data node access restrictions defined for 'when' and 'must' evaluation.
 *
 * @return EXIT_SUCCESS on success, -1 on error.
 */
static int
xpath_floor(struct lyxp_set **args, uint16_t UNUSED(arg_count), struct lyd_node *cur_node, struct lyxp_set *set,
            int options)
{
    if (lyxp_set_cast(args[0], LYXP_SET_NUMBER, cur_node, options)) {
        return -1;
    }
    if (isfinite(args[0]->val.num)) {
        set_fill_number(set, (long long)args[0]->val.num);
    }

    return EXIT_SUCCESS;
}

/**
 * @brief Execute the XPath lang(string) function. Returns LYXP_SET_BOOLEAN
 *        whether the language of the text matches the one from the argument.
 *
 * @param[in] args Array of arguments.
 * @param[in] arg_count Count of elements in \p args.
 * @param[in] cur_node Original context node.
 * @param[in,out] set Context and result set at the same time.
 * @param[in] options Whether to apply data node access restrictions defined for 'when' and 'must' evaluation.
 *
 * @return EXIT_SUCCESS on success, -1 on error.
 */
static int
xpath_lang(struct lyxp_set **args, uint16_t UNUSED(arg_count), struct lyd_node *cur_node, struct lyxp_set *set,
           int options)
{
    const struct lyd_node *node, *root;
    struct lyd_attr *attr = NULL;
    int i;

    if (lyxp_set_cast(args[0], LYXP_SET_STRING, cur_node, options)) {
        return -1;
    }

    if (set->type == LYXP_SET_EMPTY) {
        set_fill_boolean(set, 0);
        return EXIT_SUCCESS;
    }
    if (set->type != LYXP_SET_NODE_SET) {
        LOGVAL(LYE_XPATH_INCTX, LY_VLOG_NONE, NULL, print_set_type(set), "lang(string)");
        return -1;
    }

    switch (set->val.nodes[0].type) {
    case LYXP_NODE_ELEM:
    case LYXP_NODE_TEXT:
        node = set->val.nodes[0].node;
        break;
    case LYXP_NODE_ATTR:
        root = moveto_get_root(cur_node, options, NULL);
        node = lyd_attr_parent(root, set->val.attrs[0].attr);
        break;
    default:
        /* nothing to do with roots */
        set_fill_boolean(set, 0);
        return EXIT_SUCCESS;
    }

    /* find lang attribute */
    for (; node; node = node->parent) {
        for (attr = node->attr; attr; attr = attr->next) {
            if (attr->name && !strcmp(attr->name, "lang") && !strcmp(attr->module->name, "xml")) {
                break;
            }
        }

        if (attr) {
            break;
        }
    }

    /* compare languages */
    if (!attr) {
        set_fill_boolean(set, 0);
    } else {
        for (i = 0; args[0]->val.str[i]; ++i) {
            if (tolower(args[0]->val.str[i]) != tolower(attr->value[i])) {
                set_fill_boolean(set, 0);
                break;
            }
        }
        if (!args[0]->val.str[i]) {
            if (!attr->value[i] || (attr->value[i] == '-')) {
                set_fill_boolean(set, 1);
            } else {
                set_fill_boolean(set, 0);
            }
        }
    }

    return EXIT_SUCCESS;
}

/**
 * @brief Execute the XPath last() function. Returns LYXP_SET_NUMBER
 *        with the context size.
 *
 * @param[in] args Array of arguments.
 * @param[in] arg_count Count of elements in \p args.
 * @param[in] cur_node Original context node.
 * @param[in,out] set Context and result set at the same time.
 * @param[in] options Whether to apply data node access restrictions defined for 'when' and 'must' evaluation.
 *
 * @return EXIT_SUCCESS on success, -1 on error.
 */
static int
xpath_last(struct lyxp_set **UNUSED(args), uint16_t UNUSED(arg_count), struct lyd_node *UNUSED(cur_node),
           struct lyxp_set *set, int UNUSED(options))
{

    if (set->type == LYXP_SET_EMPTY) {
        set_fill_number(set, 0);
        return EXIT_SUCCESS;
    }
    if (set->type != LYXP_SET_NODE_SET) {
        LOGVAL(LYE_XPATH_INCTX, LY_VLOG_NONE, NULL, print_set_type(set), "last()");
        return -1;
    }

    set_fill_number(set, set->ctx_size);
    return EXIT_SUCCESS;
}

/**
 * @brief Execute the XPath local-name(node-set?) function. Returns LYXP_SET_STRING
 *        with the node name without namespace from the argument or the context.
 *
 * @param[in] args Array of arguments.
 * @param[in] arg_count Count of elements in \p args.
 * @param[in] cur_node Original context node.
 * @param[in,out] set Context and result set at the same time.
 * @param[in] options Whether to apply data node access restrictions defined for 'when' and 'must' evaluation.
 *
 * @return EXIT_SUCCESS on success, -1 on error.
 */
static int
xpath_local_name(struct lyxp_set **args, uint16_t arg_count, struct lyd_node *cur_node, struct lyxp_set *set,
                 int options)
{
    struct lyxp_set_nodes *item;

    if (arg_count) {
        if (args[0]->type == LYXP_SET_EMPTY) {
            set_fill_string(set, "", 0);
            return EXIT_SUCCESS;
        }
        if (args[0]->type != LYXP_SET_NODE_SET) {
            LOGVAL(LYE_XPATH_INARGTYPE, LY_VLOG_NONE, NULL, 1, print_set_type(args[0]), "local-name(node-set?)");
            return -1;
        }

#ifndef NDEBUG
        /* we need the set sorted, it affects the result */
        if (set_sort(args[0], cur_node, options) > 1) {
            LOGERR(LY_EINT, "XPath set was expected to be sorted, but is not (%s).", __func__);
        }
#else
    /* suppress unused variable warning */
    (void)cur_node;
#endif

        item = &args[0]->val.nodes[0];
    } else {
        if (set->type == LYXP_SET_EMPTY) {
            set_fill_string(set, "", 0);
            return EXIT_SUCCESS;
        }
        if (set->type != LYXP_SET_NODE_SET) {
            LOGVAL(LYE_XPATH_INCTX, LY_VLOG_NONE, NULL, print_set_type(set), "local-name(node-set?)");
            return -1;
        }

#ifndef NDEBUG
        /* we need the set sorted, it affects the result */
        if (set_sort(set, cur_node, options) > 1) {
            LOGERR(LY_EINT, "XPath set was expected to be sorted, but is not (%s).", __func__);
        }
#endif

        item = &set->val.nodes[0];
    }

    switch (item->type) {
    case LYXP_NODE_ROOT:
    case LYXP_NODE_ROOT_CONFIG:
    case LYXP_NODE_TEXT:
        set_fill_string(set, "", 0);
        break;
    case LYXP_NODE_ELEM:
        set_fill_string(set, item->node->schema->name, strlen(item->node->schema->name));
        break;
    case LYXP_NODE_ATTR:
        set_fill_string(set, ((struct lyd_attr *)item->node)->name, strlen(((struct lyd_attr *)item->node)->name));
        break;
    }

    /* UNUSED in 'Release' build type */
    (void)options;
    return EXIT_SUCCESS;
}

/**
 * @brief Execute the XPath name(node-set?) function. Returns LYXP_SET_STRING
 *        with the node name fully qualified (with namespace) from the argument or the context.
 *        !! This function does not follow its definition and actually copies what local-name()
 *           function does, for the ietf-ipfix-psamp module that uses it incorrectly. !!
 *
 * @param[in] args Array of arguments.
 * @param[in] arg_count Count of elements in \p args.
 * @param[in] cur_node Original context node.
 * @param[in,out] set Context and result set at the same time.
 * @param[in] options Whether to apply data node access restrictions defined for 'when' and 'must' evaluation.
 *
 * @return EXIT_SUCCESS on success, -1 on error.
 */
static int
xpath_name(struct lyxp_set **args, uint16_t arg_count, struct lyd_node *cur_node, struct lyxp_set *set,
                 int options)
{
    return xpath_local_name(args, arg_count, cur_node, set, options);
}

/**
 * @brief Execute the XPath namespace-uri(node-set?) function. Returns LYXP_SET_STRING
 *        with the namespace of the node from the argument or the context.
 *
 * @param[in] args Array of arguments.
 * @param[in] arg_count Count of elements in \p args.
 * @param[in] cur_node Original context node.
 * @param[in,out] set Context and result set at the same time.
 * @param[in] options Whether to apply data node access restrictions defined for 'when' and 'must' evaluation.
 *
 * @return EXIT_SUCCESS on success, -1 on error.
 */
static int
xpath_namespace_uri(struct lyxp_set **args, uint16_t arg_count, struct lyd_node *cur_node, struct lyxp_set *set,
                    int options)
{
    struct lyxp_set_nodes *item;
    struct lys_module *module;

    if (arg_count) {
        if (args[0]->type == LYXP_SET_EMPTY) {
            set_fill_string(set, "", 0);
            return EXIT_SUCCESS;
        }
        if (args[0]->type != LYXP_SET_NODE_SET) {
            LOGVAL(LYE_XPATH_INARGTYPE, LY_VLOG_NONE, NULL, 1, print_set_type(args[0]), "namespace-uri(node-set?)");
            return -1;
        }

#ifndef NDEBUG
        /* we need the set sorted, it affects the result */
        if (set_sort(args[0], cur_node, options) > 1) {
            LOGERR(LY_EINT, "XPath set was expected to be sorted, but is not (%s).", __func__);
        }
#else
    /* suppress unused variable warning */
    (void)cur_node;
#endif

        item = &args[0]->val.nodes[0];
    } else {
        if (set->type == LYXP_SET_EMPTY) {
            set_fill_string(set, "", 0);
            return EXIT_SUCCESS;
        }
        if (set->type != LYXP_SET_NODE_SET) {
            LOGVAL(LYE_XPATH_INCTX, LY_VLOG_NONE, NULL, print_set_type(set), "namespace-uri(node-set?)");
            return -1;
        }

#ifndef NDEBUG
        /* we need the set sorted, it affects the result */
        if (set_sort(set, cur_node, options) > 1) {
            LOGERR(LY_EINT, "XPath set was expected to be sorted, but is not (%s).", __func__);
        }
#endif

        item = &set->val.nodes[0];
    }

    switch (item->type) {
    case LYXP_NODE_ROOT:
    case LYXP_NODE_ROOT_CONFIG:
    case LYXP_NODE_TEXT:
        set_fill_string(set, "", 0);
        break;
    case LYXP_NODE_ELEM:
    case LYXP_NODE_ATTR:
        if (item->type == LYXP_NODE_ELEM) {
            module =  item->node->schema->module;
        } else { /* LYXP_NODE_ATTR */
            module = ((struct lyd_attr *)item->node)->module;
        }

        module = lys_main_module(module);

        set_fill_string(set, module->ns, strlen(module->ns));
        break;
    }

    /* UNUSED in 'Release' build type */
    (void)options;
    return EXIT_SUCCESS;
}

/**
 * @brief Execute the XPath node() function (node type). Returns LYXP_SET_NODE_SET
 *        with only nodes from the context. In practice it either leaves the context
 *        as it is or returns an empty node set.
 *
 * @param[in] args Array of arguments.
 * @param[in] arg_count Count of elements in \p args.
 * @param[in] cur_node Original context node.
 * @param[in,out] set Context and result set at the same time.
 * @param[in] options Whether to apply data node access restrictions defined for 'when' and 'must' evaluation.
 *
 * @return EXIT_SUCCESS on success, -1 on error.
 */
static int
xpath_node(struct lyxp_set **UNUSED(args), uint16_t UNUSED(arg_count), struct lyd_node *cur_node, struct lyxp_set *set,
           int options)
{
    if (set->type != LYXP_SET_NODE_SET) {
        lyxp_set_cast(set, LYXP_SET_EMPTY, cur_node, options);
    }
    return EXIT_SUCCESS;
}

/**
 * @brief Execute the XPath normalize-space(string?) function. Returns LYXP_SET_STRING
 *        with normalized value (no leading, trailing, double white spaces) of the node
 *        from the argument or the context.
 *
 * @param[in] args Array of arguments.
 * @param[in] arg_count Count of elements in \p args.
 * @param[in] cur_node Original context node.
 * @param[in,out] set Context and result set at the same time.
 * @param[in] options Whether to apply data node access restrictions defined for 'when' and 'must' evaluation.
 *
 * @return EXIT_SUCCESS on success, -1 on error.
 */
static int
xpath_normalize_space(struct lyxp_set **args, uint16_t arg_count, struct lyd_node *cur_node, struct lyxp_set *set,
                      int options)
{
    uint16_t i, new_used;
    char *new;
    int have_spaces = 0, space_before = 0;

    if (arg_count) {
        set_fill_set(set, args[0]);
    }
    if (lyxp_set_cast(set, LYXP_SET_STRING, cur_node, options)) {
        return -1;
    }

    /* is there any normalization necessary? */
    for (i = 0; set->val.str[i]; ++i) {
        if (is_xmlws(set->val.str[i])) {
            if ((i == 0) || space_before || (!set->val.str[i + 1])) {
                have_spaces = 1;
                break;
            }
            space_before = 1;
        } else {
            space_before = 0;
        }
    }

    /* yep, there is */
    if (have_spaces) {
        /* it's enough, at least one character will go, makes space for ending '\0' */
        new = malloc(strlen(set->val.str) * sizeof(char));
        if (!new) {
            LOGMEM;
            return -1;
        }
        new_used = 0;

        space_before = 0;
        for (i = 0; set->val.str[i]; ++i) {
            if (is_xmlws(set->val.str[i])) {
                if ((i == 0) || space_before) {
                    space_before = 1;
                    continue;
                } else {
                    space_before = 1;
                }
            } else {
                space_before = 0;
            }

            new[new_used] = (space_before ? ' ' : set->val.str[i]);
            ++new_used;
        }

        /* at worst there is one trailing space now */
        if (new_used && is_xmlws(new[new_used - 1])) {
            --new_used;
        }

        new = ly_realloc(new, (new_used + 1) * sizeof(char));
        if (!new) {
            LOGMEM;
            return -1;
        }
        new[new_used] = '\0';

        free(set->val.str);
        set->val.str = new;
    }

    return EXIT_SUCCESS;
}

/**
 * @brief Execute the XPath not(boolean) function. Returns LYXP_SET_BOOLEAN
 *        with the argument converted to boolean and logically inverted.
 *
 * @param[in] args Array of arguments.
 * @param[in] arg_count Count of elements in \p args.
 * @param[in] cur_node Original context node.
 * @param[in,out] set Context and result set at the same time.
 * @param[in] options Whether to apply data node access restrictions defined for 'when' and 'must' evaluation.
 *
 * @return EXIT_SUCCESS on success, -1 on error.
 */
static int
xpath_not(struct lyxp_set **args, uint16_t UNUSED(arg_count), struct lyd_node *cur_node, struct lyxp_set *set,
          int options)
{
    lyxp_set_cast(args[0], LYXP_SET_BOOLEAN, cur_node, options);
    if (args[0]->val.bool) {
        set_fill_boolean(set, 0);
    } else {
        set_fill_boolean(set, 1);
    }

    return EXIT_SUCCESS;
}

/**
 * @brief Execute the XPath bumber(object?) function. Returns LYXP_SET_NUMBER
 *        with the number representation of either the argument or the context.
 *
 * @param[in] args Array of arguments.
 * @param[in] arg_count Count of elements in \p args.
 * @param[in] cur_node Original context node.
 * @param[in,out] set Context and result set at the same time.
 * @param[in] options Whether to apply data node access restrictions defined for 'when' and 'must' evaluation.
 *
 * @return EXIT_SUCCESS on success, -1 on error.
 */
static int
xpath_number(struct lyxp_set **args, uint16_t arg_count, struct lyd_node *cur_node, struct lyxp_set *set,
             int options)
{
    if (arg_count) {
        if (lyxp_set_cast(args[0], LYXP_SET_NUMBER, cur_node, options)) {
            return -1;
        }
        set_fill_set(set, args[0]);
    } else {
        if (lyxp_set_cast(set, LYXP_SET_NUMBER, cur_node, options)) {
            return -1;
        }
    }

    return EXIT_SUCCESS;
}

/**
 * @brief Execute the XPath position() function. Returns LYXP_SET_NUMBER
 *        with the context position.
 *
 * @param[in] args Array of arguments.
 * @param[in] arg_count Count of elements in \p args.
 * @param[in] cur_node Original context node.
 * @param[in,out] set Context and result set at the same time.
 * @param[in] options Whether to apply data node access restrictions defined for 'when' and 'must' evaluation.
 *
 * @return EXIT_SUCCESS on success, -1 on error.
 */
static int
xpath_position(struct lyxp_set **UNUSED(args), uint16_t UNUSED(arg_count), struct lyd_node *UNUSED(cur_node),
               struct lyxp_set *set, int options)
{
    if (set->type == LYXP_SET_EMPTY) {
        set_fill_number(set, 0);
        return EXIT_SUCCESS;
    }
    if (set->type != LYXP_SET_NODE_SET) {
        LOGVAL(LYE_XPATH_INCTX, LY_VLOG_NONE, NULL, print_set_type(set), "position()");
        return -1;
    }

    set_fill_number(set, set->ctx_pos);

    /* UNUSED in 'Release' build type */
    (void)options;
    return EXIT_SUCCESS;
}

/**
 * @brief Execute the YANG 1.1 re-match(string, string) function. Returns LYXP_SET_BOOLEAN
 *        depending on whether the second argument regex matches the first argument string. For details refer to
 *        YANG 1.1 RFC section 10.2.1.
 *
 * @param[in] args Array of arguments.
 * @param[in] arg_count Count of elements in \p args.
 * @param[in] cur_node Original context node.
 * @param[in,out] set Context and result set at the same time.
 * @param[in] options Whether to apply data node access restrictions defined for 'when' and 'must' evaluation.
 *
 * @return EXIT_SUCCESS on success, -1 on error.
 */
static int
xpath_re_match(struct lyxp_set **args, uint16_t UNUSED(arg_count), struct lyd_node *cur_node, struct lyxp_set *set,
               int options)
{
    pcre *precomp;

    if (lyxp_set_cast(args[0], LYXP_SET_STRING, cur_node, options)) {
        return -1;
    }
    if (lyxp_set_cast(args[1], LYXP_SET_STRING, cur_node, options)) {
        return -1;
    }

    if (lyp_check_pattern(args[1]->val.str, &precomp)) {
        return -1;
    }
    if (pcre_exec(precomp, NULL, args[0]->val.str, strlen(args[0]->val.str), 0, 0, NULL, 0)) {
        set_fill_boolean(set, 0);
    } else {
        set_fill_boolean(set, 1);
    }
    free(precomp);

    return EXIT_SUCCESS;
}

/**
 * @brief Execute the XPath round(number) function. Returns LYXP_SET_NUMBER
 *        with the rounded first argument. For details refer to
 *        http://www.w3.org/TR/1999/REC-xpath-19991116/#function-round.
 *
 * @param[in] args Array of arguments.
 * @param[in] arg_count Count of elements in \p args.
 * @param[in] cur_node Original context node.
 * @param[in,out] set Context and result set at the same time.
 * @param[in] options Whether to apply data node access restrictions defined for 'when' and 'must' evaluation.
 *
 * @return EXIT_SUCCESS on success, -1 on error.
 */
static int
xpath_round(struct lyxp_set **args, uint16_t UNUSED(arg_count), struct lyd_node *cur_node, struct lyxp_set *set,
            int options)
{
    if (lyxp_set_cast(args[0], LYXP_SET_NUMBER, cur_node, options)) {
        return -1;
    }

    /* cover only the cases where floor can't be used */
    if ((args[0]->val.num == -0.0f) || ((args[0]->val.num < 0) && (args[0]->val.num >= -0.5))) {
        set_fill_number(set, -0.0f);
    } else {
        args[0]->val.num += 0.5;
        if (xpath_floor(args, 1, cur_node, args[0], options)) {
            return -1;
        }
        set_fill_number(set, args[0]->val.num);
    }

    return EXIT_SUCCESS;
}

/**
 * @brief Execute the XPath starts-with(string, string) function.
 *        Returns LYXP_SET_BOOLEAN whether the second argument is
 *        the prefix of the first or not.
 *
 * @param[in] args Array of arguments.
 * @param[in] arg_count Count of elements in \p args.
 * @param[in] cur_node Original context node.
 * @param[in,out] set Context and result set at the same time.
 * @param[in] options Whether to apply data node access restrictions defined for 'when' and 'must' evaluation.
 *
 * @return EXIT_SUCCESS on success, -1 on error.
 */
static int
xpath_starts_with(struct lyxp_set **args, uint16_t UNUSED(arg_count), struct lyd_node *cur_node, struct lyxp_set *set,
                  int options)
{
    if (lyxp_set_cast(args[0], LYXP_SET_STRING, cur_node, options)) {
        return -1;
    }
    if (lyxp_set_cast(args[1], LYXP_SET_STRING, cur_node, options)) {
        return -1;
    }

    if (strncmp(args[0]->val.str, args[1]->val.str, strlen(args[1]->val.str))) {
        set_fill_boolean(set, 0);
    } else {
        set_fill_boolean(set, 1);
    }

    return EXIT_SUCCESS;
}

/**
 * @brief Execute the XPath string(object?) function. Returns LYXP_SET_STRING
 *        with the string representation of either the argument or the context.
 *
 * @param[in] args Array of arguments.
 * @param[in] arg_count Count of elements in \p args.
 * @param[in] cur_node Original context node.
 * @param[in,out] set Context and result set at the same time.
 * @param[in] options Whether to apply data node access restrictions defined for 'when' and 'must' evaluation.
 *
 * @return EXIT_SUCCESS on success, -1 on error.
 */
static int
xpath_string(struct lyxp_set **args, uint16_t arg_count, struct lyd_node *cur_node, struct lyxp_set *set,
             int options)
{
    if (arg_count) {
        if (lyxp_set_cast(args[0], LYXP_SET_STRING, cur_node, options)) {
            return -1;
        }
        set_fill_set(set, args[0]);
    } else {
        if (lyxp_set_cast(set, LYXP_SET_STRING, cur_node, options)) {
            return -1;
        }
    }

    return EXIT_SUCCESS;
}

/**
 * @brief Execute the XPath string-length(string?) function. Returns LYXP_SET_NUMBER
 *        with the length of the string in either the argument or the context.
 *
 * @param[in] args Array of arguments.
 * @param[in] arg_count Count of elements in \p args.
 * @param[in] cur_node Original context node.
 * @param[in,out] set Context and result set at the same time.
 * @param[in] options Whether to apply data node access restrictions defined for 'when' and 'must' evaluation.
 *
 * @return EXIT_SUCCESS on success, -1 on error.
 */
static int
xpath_string_length(struct lyxp_set **args, uint16_t arg_count, struct lyd_node *cur_node, struct lyxp_set *set,
                    int options)
{
    if (arg_count) {
        if (lyxp_set_cast(args[0], LYXP_SET_STRING, cur_node, options)) {
            return -1;
        }
        set_fill_number(set, strlen(args[0]->val.str));
    } else {
        if (lyxp_set_cast(set, LYXP_SET_STRING, cur_node, options)) {
            return -1;
        }
        set_fill_number(set, strlen(set->val.str));
    }

    return EXIT_SUCCESS;
}

/**
 * @brief Execute the XPath substring(string, number, number?) function.
 *        Returns LYXP_SET_STRING substring of the first argument starting
 *        on the second argument index ending on the third argument index,
 *        indexed from 1. For exact definition refer to
 *        http://www.w3.org/TR/1999/REC-xpath-19991116/#function-substring.
 *
 * @param[in] args Array of arguments.
 * @param[in] arg_count Count of elements in \p args.
 * @param[in] cur_node Original context node.
 * @param[in,out] set Context and result set at the same time.
 * @param[in] options Whether to apply data node access restrictions defined for 'when' and 'must' evaluation.
 *
 * @return EXIT_SUCCESS on success, -1 on error.
 */
static int
xpath_substring(struct lyxp_set **args, uint16_t arg_count, struct lyd_node *cur_node, struct lyxp_set *set,
                int options)
{
    int start, len;
    uint16_t str_start, str_len, pos;

    if (lyxp_set_cast(args[0], LYXP_SET_STRING, cur_node, options)) {
        return -1;
    }

    /* start */
    if (xpath_round(&args[1], 1, cur_node, args[1], options)) {
        return -1;
    }
    if (isfinite(args[1]->val.num)) {
        start = args[1]->val.num - 1;
    } else if (isinf(args[1]->val.num) && signbit(args[1]->val.num)) {
        start = INT_MIN;
    } else {
        start = INT_MAX;
    }

    /* len */
    if (arg_count == 3) {
        if (xpath_round(&args[2], 1, cur_node, args[2], options)) {
            return -1;
        }
        if (isfinite(args[2]->val.num)) {
            len = args[2]->val.num;
        } else if (isnan(args[2]->val.num) || signbit(args[2]->val.num)) {
            len = 0;
        } else {
            len = INT_MAX;
        }
    } else {
        len = INT_MAX;
    }

    /* find matching character positions */
    str_start = 0;
    str_len = 0;
    for (pos = 0; args[0]->val.str[pos]; ++pos) {
        if (pos < start) {
            ++str_start;
        } else if (pos < start + len) {
            ++str_len;
        } else {
            break;
        }
    }

    set_fill_string(set, args[0]->val.str + str_start, str_len);
    return EXIT_SUCCESS;
}

/**
 * @brief Execute the XPath substring-after(string, string) function.
 *        Returns LYXP_SET_STRING with the string succeeding the occurance
 *        of the second argument in the first or an empty string.
 *
 * @param[in] args Array of arguments.
 * @param[in] arg_count Count of elements in \p args.
 * @param[in] cur_node Original context node.
 * @param[in,out] set Context and result set at the same time.
 * @param[in] options Whether to apply data node access restrictions defined for 'when' and 'must' evaluation.
 *
 * @return EXIT_SUCCESS on success, -1 on error.
 */
static int
xpath_substring_after(struct lyxp_set **args, uint16_t UNUSED(arg_count), struct lyd_node *cur_node,
                      struct lyxp_set *set, int options)
{
    char *ptr;

    if (lyxp_set_cast(args[0], LYXP_SET_STRING, cur_node, options)) {
        return -1;
    }
    if (lyxp_set_cast(args[1], LYXP_SET_STRING, cur_node, options)) {
        return -1;
    }

    ptr = strstr(args[0]->val.str, args[1]->val.str);
    if (ptr) {
        set_fill_string(set, ptr + strlen(args[1]->val.str), strlen(ptr + strlen(args[1]->val.str)));
    } else {
        set_fill_string(set, "", 0);
    }

    return EXIT_SUCCESS;
}

/**
 * @brief Execute the XPath substring-before(string, string) function.
 *        Returns LYXP_SET_STRING with the string preceding the occurance
 *        of the second argument in the first or an empty string.
 *
 * @param[in] args Array of arguments.
 * @param[in] arg_count Count of elements in \p args.
 * @param[in] cur_node Original context node.
 * @param[in,out] set Context and result set at the same time.
 * @param[in] options Whether to apply data node access restrictions defined for 'when' and 'must' evaluation.
 *
 * @return EXIT_SUCCESS on success, -1 on error.
 */
static int
xpath_substring_before(struct lyxp_set **args, uint16_t UNUSED(arg_count), struct lyd_node *cur_node,
                       struct lyxp_set *set, int options)
{
    char *ptr;

    if (lyxp_set_cast(args[0], LYXP_SET_STRING, cur_node, options)) {
        return -1;
    }
    if (lyxp_set_cast(args[1], LYXP_SET_STRING, cur_node, options)) {
        return -1;
    }

    ptr = strstr(args[0]->val.str, args[1]->val.str);
    if (ptr) {
        set_fill_string(set, args[0]->val.str, ptr - args[0]->val.str);
    } else {
        set_fill_string(set, "", 0);
    }

    return EXIT_SUCCESS;
}

/**
 * @brief Execute the XPath sum(node-set) function. Returns LYXP_SET_NUMBER
 *        with the sum of all the nodes in the context.
 *
 * @param[in] args Array of arguments.
 * @param[in] arg_count Count of elements in \p args.
 * @param[in] cur_node Original context node.
 * @param[in,out] set Context and result set at the same time.
 * @param[in] options Whether to apply data node access restrictions defined for 'when' and 'must' evaluation.
 *
 * @return EXIT_SUCCESS on success, -1 on error.
 */
static int
xpath_sum(struct lyxp_set **args, uint16_t UNUSED(arg_count), struct lyd_node *cur_node, struct lyxp_set *set,
          int options)
{
    long double num;
    char *str;
    uint16_t i;
    struct lyxp_set set_item;

    set_fill_number(set, 0);
    if (args[0]->type == LYXP_SET_EMPTY) {
        return EXIT_SUCCESS;
    }

    if (args[0]->type != LYXP_SET_NODE_SET) {
        LOGVAL(LYE_XPATH_INARGTYPE, LY_VLOG_NONE, NULL, 1, print_set_type(args[0]), "sum(node-set)");
        return -1;
    }

    set_item.type = LYXP_SET_NODE_SET;
    set_item.val.nodes = malloc(sizeof *set_item.val.nodes);
    if (!set_item.val.nodes) {
        LOGMEM;
        return -1;
    }

    set_item.used = 1;
    set_item.size = 1;

    for (i = 0; i < args[0]->used; ++i) {
        set_item.val.nodes[0] = args[0]->val.nodes[i];

        str = cast_node_set_to_string(&set_item, cur_node, options);
        if (!str) {
            return -1;
        }
        num = cast_string_to_number(str);
        free(str);
        set->val.num += num;
    }

    free(set_item.val.nodes);

    return EXIT_SUCCESS;
}

/**
 * @brief Execute the XPath text() function (node type). Returns LYXP_SET_NODE_SET
 *        with the text content of the nodes in the context.
 *
 * @param[in] args Array of arguments.
 * @param[in] arg_count Count of elements in \p args.
 * @param[in] cur_node Original context node.
 * @param[in,out] set Context and result set at the same time.
 * @param[in] options Whether to apply data node access restrictions defined for 'when' and 'must' evaluation.
 *
 * @return EXIT_SUCCESS on success, -1 on error.
 */
static int
xpath_text(struct lyxp_set **UNUSED(args), uint16_t UNUSED(arg_count), struct lyd_node *UNUSED(cur_node),
           struct lyxp_set *set, int UNUSED(options))
{
    uint32_t i;

    if (set->type == LYXP_SET_EMPTY) {
        return EXIT_SUCCESS;
    }
    if (set->type != LYXP_SET_NODE_SET) {
        LOGVAL(LYE_XPATH_INCTX, LY_VLOG_NONE, NULL, print_set_type(set), "text()");
        return -1;
    }

    for (i = 0; i < set->used;) {
        switch (set->val.nodes[i].type) {
        case LYXP_NODE_ELEM:
            if (set->val.nodes[i].node->validity & LYD_VAL_INUSE) {
                LOGVAL(LYE_XPATH_DUMMY, LY_VLOG_LYD, set->val.nodes[i].node, set->val.nodes[i].node->schema->name);
                return -1;
            }
            if ((set->val.nodes[i].node->schema->nodetype & (LYS_LEAF | LYS_LEAFLIST))
                    && ((struct lyd_node_leaf_list *)set->val.nodes[i].node)->value_str) {
                set->val.nodes[i].type = LYXP_NODE_TEXT;
                ++i;
                break;
            }
            /* fall through */
        case LYXP_NODE_ROOT:
        case LYXP_NODE_ROOT_CONFIG:
        case LYXP_NODE_TEXT:
        case LYXP_NODE_ATTR:
            set_remove_node(set, i);
            break;
        }
    }

    return EXIT_SUCCESS;
}

/**
 * @brief Execute the XPath translate(string, string, string) function.
 *        Returns LYXP_SET_STRING with the first argument with the characters
 *        from the second argument replaced by those on the corresponding
 *        positions in the third argument.
 *
 * @param[in] args Array of arguments.
 * @param[in] arg_count Count of elements in \p args.
 * @param[in] cur_node Original context node.
 * @param[in,out] set Context and result set at the same time.
 * @param[in] options Whether to apply data node access restrictions defined for 'when' and 'must' evaluation.
 *
 * @return EXIT_SUCCESS on success, -1 on error.
 */
static int
xpath_translate(struct lyxp_set **args, uint16_t UNUSED(arg_count), struct lyd_node *cur_node, struct lyxp_set *set,
                int options)
{
    uint16_t i, j, new_used;
    char *new;
    int found, have_removed;

    if (lyxp_set_cast(args[0], LYXP_SET_STRING, cur_node, options)) {
        return -1;
    }
    if (lyxp_set_cast(args[1], LYXP_SET_STRING, cur_node, options)) {
        return -1;
    }
    if (lyxp_set_cast(args[2], LYXP_SET_STRING, cur_node, options)) {
        return -1;
    }

    new = malloc((strlen(args[0]->val.str) + 1) * sizeof(char));
    if (!new) {
        LOGMEM;
        return -1;
    }
    new_used = 0;

    have_removed = 0;
    for (i = 0; args[0]->val.str[i]; ++i) {
        found = 0;

        for (j = 0; args[1]->val.str[j]; ++j) {
            if (args[0]->val.str[i] == args[1]->val.str[j]) {
                /* removing this char */
                if (j >= strlen(args[2]->val.str)) {
                    have_removed = 1;
                    found = 1;
                    break;
                }
                /* replacing this char */
                new[new_used] = args[2]->val.str[j];
                ++new_used;
                found = 1;
                break;
            }
        }

        /* copying this char */
        if (!found) {
            new[new_used] = args[0]->val.str[i];
            ++new_used;
        }
    }

    if (have_removed) {
        new = ly_realloc(new, (new_used + 1) * sizeof(char));
        if (!new) {
            LOGMEM;
            return -1;
        }
    }
    new[new_used] = '\0';

    lyxp_set_cast(set, LYXP_SET_EMPTY, cur_node, options);
    set->type = LYXP_SET_STRING;
    set->val.str = new;

    return EXIT_SUCCESS;
}

/**
 * @brief Execute the XPath true() function. Returns LYXP_SET_BOOLEAN
 *        with true value.
 *
 * @param[in] args Array of arguments.
 * @param[in] arg_count Count of elements in \p args.
 * @param[in] cur_node Original context node.
 * @param[in,out] set Context and result set at the same time.
 * @param[in] options Whether to apply data node access restrictions defined for 'when' and 'must' evaluation.
 *
 * @return EXIT_SUCCESS on success, -1 on error.
 */
static int
xpath_true(struct lyxp_set **UNUSED(args), uint16_t UNUSED(arg_count), struct lyd_node *UNUSED(cur_node),
           struct lyxp_set *set, int UNUSED(options))
{
    set_fill_boolean(set, 1);
    return EXIT_SUCCESS;
}

/*
 * moveto functions
 *
 * They and only they actually change the context (set).
 */

/**
 * @brief Resolve and find a specific model. Does not log.
 *
 * \p cur_snode is required in 2 quite specific cases concerning
 * XPath on schema. Problem is when we are parsing a submodule
 * and referencing something in the main module or parsing
 * a module importing another module that references back
 * the original module. Then the target module is still being
 * parsed and it not yet in the context - it fails to resolve.
 * In these cases we can find the module using \p cur_snode.
 *
 * @param[in] mod_name_ns Either module name or namespace.
 * @param[in] mon_nam_ns_len Length of \p mod_name_ns.
 * @param[in] ctx libyang context.
 * @param[in] cur_snode Current schema node, on data XPath leave NULL.
 * @param[in] is_name Whether \p mod_name_ns is module name (1) or namespace (0).
 *
 * @return Corresponding module or NULL on error.
 */
static struct lys_module *
moveto_resolve_model(const char *mod_name_ns, uint16_t mod_nam_ns_len, struct ly_ctx *ctx, struct lys_node *cur_snode,
                     int is_name)
{
    uint16_t i;
    const char *str;
    struct lys_module *mod;

    if (cur_snode) {
        mod = lys_node_module(cur_snode);
        str = (is_name ? mod->name : mod->ns);
        if (!strncmp(str, mod_name_ns, mod_nam_ns_len) && !str[mod_nam_ns_len]) {
            return lys_node_module(cur_snode);
        }

        for (i = 0; i < mod->imp_size; ++i) {
            str = (is_name ? mod->imp[i].module->name : mod->imp[i].module->ns);
            if (!strncmp(str, mod_name_ns, mod_nam_ns_len) && !str[mod_nam_ns_len]) {
                return mod->imp[i].module;
            }
        }
    }

    for (i = 0; i < ctx->models.used; ++i) {
        str = (is_name ? ctx->models.list[i]->name : ctx->models.list[i]->ns);
        if (!strncmp(str, mod_name_ns, mod_nam_ns_len) && !str[mod_nam_ns_len]) {
            return ctx->models.list[i];
        }
    }

    return NULL;
}

/**
 * @brief Get the context root.
 *
 * @param[in] cur_node Original context node.
 * @param[in] options Whether to apply data node access restrictions defined for 'when' and 'must' evaluation.
 * @param[out] root_type Root type, differs only in when, must evaluation.
 *
 * @return Context root.
 */
static const struct lyd_node *
moveto_get_root(const struct lyd_node *cur_node, int options, enum lyxp_node_type *root_type)
{
    const struct lyd_node *root;

    if (!cur_node) {
        return NULL;
    }

    if (!options) {
        /* special kind of root that can access everything */
        for (root = cur_node; root->parent; root = root->parent);
        for (; root->prev->next; root = root->prev);
        *root_type = LYXP_NODE_ROOT;
        return root;
    }

    if (cur_node->schema->flags & LYS_CONFIG_W) {
        *root_type = LYXP_NODE_ROOT_CONFIG;
    } else {
        *root_type = LYXP_NODE_ROOT;
    }

    for (root = cur_node; root->parent; root = root->parent);
    for (; root->prev->next; root = root->prev);

    return root;
}

static const struct lys_node *
moveto_snode_get_root(const struct lys_node *cur_node, int options, enum lyxp_node_type *root_type)
{
    const struct lys_node *root;

    assert(cur_node && root_type);

    if (options & LYXP_SNODE) {
        /* general root that can access everything */
        for (root = cur_node; lys_parent(root); root = lys_parent(root));
        root = lys_getnext(NULL, NULL, root->module, 0);
        *root_type = LYXP_NODE_ROOT;
        return root;
    }

    if (cur_node->flags & LYS_CONFIG_W) {
        *root_type = LYXP_NODE_ROOT_CONFIG;
    } else {
        *root_type = LYXP_NODE_ROOT;
    }

    for (root = cur_node; lys_parent(root); root = lys_parent(root));
    root = lys_getnext(NULL, NULL, lys_node_module(root), 0);

    return root;
}

/**
 * @brief Move context \p set to the root. Handles absolute path.
 *        Result is LYXP_SET_NODE_SET.
 *
 * @param[in,out] set Set to use.
 * @param[in] cur_node Original context node.
 * @param[in] options Whether to apply data node access restrictions defined for 'when' and 'must' evaluation.
 */
static void
moveto_root(struct lyxp_set *set, struct lyd_node *cur_node, int options)
{
    const struct lyd_node *root;
    enum lyxp_node_type root_type;

    if (!set) {
        return;
    }

    root = moveto_get_root(cur_node, options, &root_type);

    lyxp_set_cast(set, LYXP_SET_EMPTY, cur_node, options);
    if (root) {
        set_insert_node(set, root, 0, root_type, 0);
    }
}

static void
moveto_snode_root(struct lyxp_set *set, struct lys_node *cur_node, int options)
{
    const struct lys_node *root;
    enum lyxp_node_type root_type;

    if (!set) {
        return;
    }

    if (!cur_node) {
        LOGINT;
        return;
    }

    root = moveto_snode_get_root(cur_node, options, &root_type);
    set_snode_clear_ctx(set);
    set_snode_insert_node(set, root, root_type);
}

/**
 * @brief Check \p node as a part of NameTest processing.
 *
 * @param[in] node Node to check.
 * @param[in] node_name Node name to move to. Must be in the dictionary!
 * @param[in] moveto_mod Expected module of the node.
 * @param[in] options Whether to apply data node access restrictions defined for 'when' and 'must' evaluation.
 *
 * @return EXIT_SUCCESS on success, EXIT_FAILURE on unresolved when, -1 on error.
 */
static int
moveto_node_check(struct lyd_node *node, enum lyxp_node_type root_type, const char *node_name,
                  struct lys_module *moveto_mod, int options)
{
    /* module check */
    if (moveto_mod && (lys_node_module(node->schema) != moveto_mod)) {
        return -1;
    }

    /* context check */
    if ((root_type == LYXP_NODE_ROOT_CONFIG) && (node->schema->flags & LYS_CONFIG_R)) {
        return -1;
    }

    /* name check */
    if (!ly_strequal(node->schema->name, node_name, 1) && strcmp(node_name, "*")) {
        return -1;
    }

    /* when check */
    if ((options & LYXP_WHEN) && !LYD_WHEN_DONE(node->when_status)) {
        return EXIT_FAILURE;
    }

    /* match */
    return EXIT_SUCCESS;
}

static int
moveto_snode_check(const struct lys_node *node, enum lyxp_node_type root_type, const char *node_name,
                   struct lys_module *moveto_mod, int options)
{
    /* RPC input/output check */
    if (options & LYXP_SNODE_OUTPUT) {
        if (lys_parent(node) && (lys_parent(node)->nodetype == LYS_INPUT)) {
            return -1;
        }
    } else {
        if (lys_parent(node) && (lys_parent(node)->nodetype == LYS_OUTPUT)) {
            return -1;
        }
    }

    /* module check */
    if (moveto_mod && (lys_node_module(node) != moveto_mod)) {
        return -1;
    }

    /* context check */
    if ((root_type == LYXP_NODE_ROOT_CONFIG) && (node->flags & LYS_CONFIG_R)) {
        return -1;
    }

    /* name check */
    if (!ly_strequal(node->name, node_name, 1) && strcmp(node_name, "*")) {
        return -1;
    }

    /* match */
    return EXIT_SUCCESS;
}

/**
 * @brief Add \p node into \p set as a part of NameTest processing.
 *
 * @param[in] node Node to add.
 * @param[in] pos Node sort position.
 * @param[in,out] set Set to use.
 * @param[in] i Desired index of \p node in \p set.
 * @param[in,out] replaced Whether the node in \p set has already been replaced.
 */
static void
moveto_node_add(struct lyxp_set *set, struct lyd_node *node, uint32_t pos, uint32_t i, int *replaced)
{
    if (!(*replaced)) {
        set->val.nodes[i].node = node;
        set->val.nodes[i].type = LYXP_NODE_ELEM;
        set->val.nodes[i].pos = pos;
        *replaced = 1;
    } else {
        set_insert_node(set, node, pos, LYXP_NODE_ELEM, i);
    }
}

/**
 * @brief Move context \p set to a node. Handles '/' and '*', 'NAME', 'PREFIX:*', or 'PREFIX:NAME'.
 *        Result is LYXP_SET_NODE_SET (or LYXP_SET_EMPTY). Context position aware.
 *
 * @param[in,out] set Set to use.
 * @param[in] cur_node Original context node.
 * @param[in] qname Qualified node name to move to.
 * @param[in] qname_len Length of \p qname.
 * @param[in] options Whether to apply data node access restrictions defined for 'when' and 'must' evaluation.
 *
 * @return EXIT_SUCCESS on success, EXIT_FAILURE on unresolved when, -1 on error.
 */
static int
moveto_node(struct lyxp_set *set, struct lyd_node *cur_node, const char *qname, uint16_t qname_len, int options)
{
    uint32_t i;
    int replaced, pref_len, ret;
    const char *ptr, *name_dict = NULL; /* optimalization - so we can do (==) instead (!strncmp(...)) in moveto_node_check() */
    struct lys_module *moveto_mod;
    struct lyd_node *sub;
    struct ly_ctx *ctx;
    enum lyxp_node_type root_type;

    if (!set || (set->type == LYXP_SET_EMPTY)) {
        return EXIT_SUCCESS;
    }

    assert(cur_node);

    if (set->type != LYXP_SET_NODE_SET) {
        LOGVAL(LYE_XPATH_INOP_1, LY_VLOG_NONE, NULL, "path operator", print_set_type(set));
        return -1;
    }

    ctx = cur_node->schema->module->ctx;
    moveto_get_root(cur_node, options, &root_type);

    /* prefix */
    if ((ptr = strnchr(qname, ':', qname_len))) {
        pref_len = ptr - qname;
        moveto_mod = moveto_resolve_model(qname, pref_len, ctx, NULL, 1);
        if (!moveto_mod) {
            LOGINT;
            return -1;
        }
        qname += pref_len + 1;
        qname_len -= pref_len + 1;
    } else {
        moveto_mod = NULL;
    }

    /* name */
    name_dict = lydict_insert(ctx, qname, qname_len);

    for (i = 0; i < set->used; ) {
        replaced = 0;

        if ((set->val.nodes[i].type == LYXP_NODE_ROOT_CONFIG) || (set->val.nodes[i].type == LYXP_NODE_ROOT)) {
            LY_TREE_FOR(set->val.nodes[i].node, sub) {
                ret = moveto_node_check(sub, root_type, name_dict, moveto_mod, options);
                if (!ret) {
                    /* pos filled later */
                    moveto_node_add(set, sub, 0, i, &replaced);
                    ++i;
                } else if (ret == EXIT_FAILURE) {
                    lydict_remove(ctx, name_dict);
                    return EXIT_FAILURE;
                }
            }

        /* skip nodes without children - leaves, leaflists, anyxmls, and dummy nodes (ouput root will eval to true) */
        } else if (!(set->val.nodes[i].node->validity & LYD_VAL_INUSE)
                && !(set->val.nodes[i].node->schema->nodetype & (LYS_LEAF | LYS_LEAFLIST | LYS_ANYDATA))) {

            LY_TREE_FOR(set->val.nodes[i].node->child, sub) {
                ret = moveto_node_check(sub, root_type, name_dict, moveto_mod, options);
                if (!ret) {
                    moveto_node_add(set, sub, 0, i, &replaced);
                    ++i;
                } else if (ret == EXIT_FAILURE) {
                    lydict_remove(ctx, name_dict);
                    return EXIT_FAILURE;
                }
            }
        }

        if (!replaced) {
            /* no match */
            set_remove_node(set, i);
        }
    }
    lydict_remove(ctx, name_dict);

    return EXIT_SUCCESS;
}

static int
moveto_snode(struct lyxp_set *set, struct lys_node *cur_node, const char *qname, uint16_t qname_len, int options)
{
    int i, orig_used, pref_len, idx, temp_ctx = 0;
    const char *ptr, *name_dict = NULL; /* optimalization - so we can do (==) instead (!strncmp(...)) in moveto_node_check() */
    char *str;
    struct lys_module *moveto_mod;
    const struct lys_node *sub;
    struct ly_ctx *ctx;
    enum lyxp_node_type root_type;

    if (!set || (set->type == LYXP_SET_EMPTY)) {
        return EXIT_SUCCESS;
    }

    if (set->type != LYXP_SET_SNODE_SET) {
        LOGVAL(LYE_XPATH_INOP_1, LY_VLOG_NONE, NULL, "path operator", print_set_type(set));
        return -1;
    }

    ctx = cur_node->module->ctx;
    moveto_snode_get_root(cur_node, options, &root_type);

    /* prefix */
    if ((ptr = strnchr(qname, ':', qname_len))) {
        pref_len = ptr - qname;
        moveto_mod = moveto_resolve_model(qname, pref_len, ctx, cur_node, 1);
        if (!moveto_mod) {
            str = lys_path(cur_node);
            LOGVAL(LYE_XPATH_INMOD, LY_VLOG_NONE, NULL, pref_len, qname, str);
            free(str);
            return -1;
        }
        qname += pref_len + 1;
        qname_len -= pref_len + 1;
    } else {
        moveto_mod = NULL;
    }

    /* name */
    name_dict = lydict_insert(ctx, qname, qname_len);

    orig_used = set->used;
    for (i = 0; i < orig_used; ++i) {
        if (set->val.snodes[i].in_ctx != 1) {
            continue;
        }
        set->val.snodes[i].in_ctx = 0;

        if ((set->val.snodes[i].type == LYXP_NODE_ROOT_CONFIG) || (set->val.snodes[i].type == LYXP_NODE_ROOT)) {
            /* it can actually be in any module, it's all <running>, but we know it's moveto_mod (if set),
             * so use it directly (root node itself is useless in this case) */
            sub = NULL;
            while ((sub = lys_getnext(sub, NULL, (moveto_mod ? moveto_mod : lys_node_module(set->val.snodes[i].snode)), 0))) {
                if (!moveto_snode_check(sub, root_type, name_dict, moveto_mod, options)) {
                    idx = set_snode_insert_node(set, sub, LYXP_NODE_ELEM);
                    /* we need to prevent these nodes to be considered in this moveto */
                    if ((idx < orig_used) && (idx > i)) {
                        set->val.snodes[idx].in_ctx = 2;
                        temp_ctx = 1;
                    }
                }
            }

        /* skip nodes without children - leaves, leaflists, and anyxmls (ouput root will eval to true) */
        } else if (!(set->val.snodes[i].snode->nodetype & (LYS_LEAF | LYS_LEAFLIST | LYS_ANYDATA))) {
            sub = NULL;
            while ((sub = lys_getnext(sub, set->val.snodes[i].snode, NULL, 0))) {
                if (!moveto_snode_check(sub, root_type, name_dict, moveto_mod, options)) {
                    idx = set_snode_insert_node(set, sub, LYXP_NODE_ELEM);
                    if ((idx < orig_used) && (idx > i)) {
                        set->val.snodes[idx].in_ctx = 2;
                        temp_ctx = 1;
                    }
                }
            }
        }
    }
    lydict_remove(ctx, name_dict);

    /* correct temporary in_ctx values */
    if (temp_ctx) {
        for (i = 0; i < orig_used; ++i) {
            if (set->val.snodes[i].in_ctx == 2) {
                set->val.snodes[i].in_ctx = 1;
            }
        }
    }

    return EXIT_SUCCESS;
}

/**
 * @brief Move context \p set to a node and all its descendants. Handles '//' and '*', 'NAME',
 *        'PREFIX:*', or 'PREFIX:NAME'. Result is LYXP_SET_NODE_SET (or LYXP_SET_EMPTY).
 *        Context position aware.
 *
 * @param[in] set Set to use.
 * @param[in] cur_node Original context node.
 * @param[in] qname Qualified node name to move to.
 * @param[in] qname_len Length of \p qname.
 * @param[in] options Whether to apply data node access restrictions defined for 'when' and 'must' evaluation.
 *
 * @return EXIT_SUCCESS on success, ECIT_FAILURE on unresolved when, -1 on error.
 */
static int
moveto_node_alldesc(struct lyxp_set *set, struct lyd_node *cur_node, const char *qname, uint16_t qname_len,
                    int options)
{
    uint32_t i;
    int pref_len, all = 0, replace, match, ret;
    struct lyd_node *next, *elem, *start;
    struct lys_module *moveto_mod;
    enum lyxp_node_type root_type;

    if (!set || (set->type == LYXP_SET_EMPTY)) {
        return EXIT_SUCCESS;
    }

    if (set->type != LYXP_SET_NODE_SET) {
        LOGVAL(LYE_XPATH_INOP_1, LY_VLOG_NONE, NULL, "path operator", print_set_type(set));
        return -1;
    }

    moveto_get_root(cur_node, options, &root_type);

    /* prefix */
    if (strnchr(qname, ':', qname_len) && cur_node) {
        pref_len = strnchr(qname, ':', qname_len) - qname;
        moveto_mod = moveto_resolve_model(qname, pref_len, cur_node->schema->module->ctx, NULL, 1);
        if (!moveto_mod) {
            LOGINT;
            return -1;
        }
        qname += pref_len + 1;
        qname_len -= pref_len + 1;
    } else {
        moveto_mod = NULL;
    }

    /* replace the original nodes (and throws away all text and attr nodes, root is replaced by a child) */
    ret = moveto_node(set, cur_node, "*", 1, options);
    if (ret) {
        return ret;
    }

    if ((qname_len == 1) && (qname[0] == '*')) {
        all = 1;
    }

    /* this loop traverses all the nodes in the set and addds/keeps only
     * those that match qname */
    for (i = 0; i < set->used; ) {
        /* TREE DFS */
        start = set->val.nodes[i].node;
        replace = 0;
        for (elem = next = start; elem; elem = next) {

            /* dummy and context check */
            if ((elem->validity & LYD_VAL_INUSE) || ((root_type == LYXP_NODE_ROOT_CONFIG) && (elem->schema->flags & LYS_CONFIG_R))) {
                goto skip_children;
            }

            match = 1;

            /* module check */
            if (moveto_mod && (lys_node_module(elem->schema) != moveto_mod)) {
                match = 0;
            }

            /* name check */
            if (!all && (strncmp(elem->schema->name, qname, qname_len) || elem->schema->name[qname_len])) {
                match = 0;
            }

            /* when check */
            if ((options & LYXP_WHEN) && !LYD_WHEN_DONE(elem->when_status)) {
                return EXIT_FAILURE;
            }

            if (match && (elem != start)) {
                if (set_dup_node_check(set, elem, LYXP_NODE_ELEM, i) > -1) {
                    /* we'll process it later */
                    goto skip_children;
                } else if (replace) {
                    set->val.nodes[i].node = elem;
                    assert(set->val.nodes[i].type == LYXP_NODE_ELEM);
                    set->val.nodes[i].pos = 0;
                    replace = 0;
                } else {
                    set_insert_node(set, elem, 0, LYXP_NODE_ELEM, i + 1);
                    ++i;
                }
            } else if (!match && (elem == start)) {
                /* we need to replace a node that is already in the set */
                replace = 1;
            }

            /* TREE DFS NEXT ELEM */
            /* select element for the next run - children first */
            next = elem->child;
            if (elem->schema->nodetype & (LYS_LEAF | LYS_LEAFLIST | LYS_ANYDATA)) {
                next = NULL;
            }
            if (!next) {
skip_children:
                /* no children, so try siblings, but only if it's not the start,
                 * that is considered to be the root and it's siblings are not traversed */
                if (elem != start) {
                    next = elem->next;
                } else {
                    break;
                }
            }
            while (!next) {
                /* no siblings, go back through the parents */
                if (elem->parent == start) {
                    /* we are done, no next element to process */
                    break;
                }
                /* parent is already processed, go to its sibling */
                elem = elem->parent;
                next = elem->next;
            }
        }

        if (replace) {
            set_remove_node(set, i);
        } else {
            ++i;
        }
    }

    return EXIT_SUCCESS;
}

static int
moveto_snode_alldesc(struct lyxp_set *set, struct lys_node *cur_node, const char *qname, uint16_t qname_len,
                     int options)
{
    int i, orig_used, pref_len, all = 0, match, idx;
    char *str;
    struct lys_node *next, *elem, *start;
    struct lys_module *moveto_mod;
    struct ly_ctx *ctx;
    enum lyxp_node_type root_type;

    if (!set || (set->type == LYXP_SET_EMPTY)) {
        return EXIT_SUCCESS;
    }

    if (set->type != LYXP_SET_SNODE_SET) {
        LOGVAL(LYE_XPATH_INOP_1, LY_VLOG_NONE, NULL, "path operator", print_set_type(set));
        return -1;
    }

    ctx = cur_node->module->ctx;
    moveto_snode_get_root(cur_node, options, &root_type);

    /* add all matching direct descendant nodes */
    idx = moveto_snode(set, cur_node, qname, qname_len, options);
    if (idx) {
        return idx;
    }

    /* prefix */
    if (strnchr(qname, ':', qname_len)) {
        pref_len = strnchr(qname, ':', qname_len) - qname;
        moveto_mod = moveto_resolve_model(qname, pref_len, ctx, cur_node, 1);
        if (!moveto_mod) {
            str = lys_path(cur_node);
            LOGVAL(LYE_XPATH_INMOD, LY_VLOG_NONE, NULL, pref_len, qname, str);
            free(str);
            return -1;
        }
        qname += pref_len + 1;
        qname_len -= pref_len + 1;
    } else {
        moveto_mod = NULL;
    }

    if ((qname_len == 1) && (qname[0] == '*')) {
        all = 1;
    }

    orig_used = set->used;
    for (i = 0; i < orig_used; ++i) {
        if (set->val.snodes[i].in_ctx != 1) {
            continue;
        }

        /* TREE DFS */
        start = set->val.snodes[i].snode;
        for (elem = next = start; elem; elem = next) {

            /* context/nodetype check */
            if ((root_type == LYXP_NODE_ROOT_CONFIG) && (elem->flags & LYS_CONFIG_R)) {
                /* valid node, but it is hidden in this context */
                goto skip_children;
            }
            switch (elem->nodetype) {
            case LYS_USES:
            case LYS_CHOICE:
            case LYS_CASE:
                /* schema-only nodes */
                goto next_iter;
            case LYS_INPUT:
                if (options & LYXP_SNODE_OUTPUT) {
                    goto skip_children;
                }
                goto next_iter;
            case LYS_OUTPUT:
                if (!(options & LYXP_SNODE_OUTPUT)) {
                    goto skip_children;
                }
                goto next_iter;
            case LYS_GROUPING:
                goto skip_children;
            default:
                break;
            }

            match = 1;

            /* module check */
            if (moveto_mod && (lys_node_module(elem) != moveto_mod)) {
                match = 0;
            }

            /* name check */
            if (!all && (strncmp(elem->name, qname, qname_len) || elem->name[qname_len])) {
                match = 0;
            }

            if (match && (elem != start)) {
                if ((idx = set_snode_dup_node_check(set, elem, LYXP_NODE_ELEM, i)) > -1) {
                    set->val.snodes[idx].in_ctx = 1;
                    if (idx > i) {
                        /* we will process it later in the set */
                        goto skip_children;
                    }
                } else {
                    set_snode_insert_node(set, elem, LYXP_NODE_ELEM);
                }
            } else if (!match && (elem == start)) {
                /* start node must match! */
                LOGINT;
            }

next_iter:
            /* TREE DFS NEXT ELEM */
            /* select element for the next run - children first */
            next = elem->child;
            if (elem->nodetype & (LYS_LEAF | LYS_LEAFLIST | LYS_ANYDATA)) {
                next = NULL;
            }
            if (!next) {
skip_children:
                /* no children, so try siblings, but only if it's not the start,
                 * that is considered to be the root and it's siblings are not traversed */
                if (elem != start) {
                    next = elem->next;
                } else {
                    break;
                }
            }
            while (!next) {
                /* no siblings, go back through the parents */
                if (lys_parent(elem) == start) {
                    /* we are done, no next element to process */
                    break;
                }
                /* parent is already processed, go to its sibling */
                elem = lys_parent(elem);
                next = elem->next;
            }
        }
    }

    return EXIT_SUCCESS;
}

/**
 * @brief Move context \p set to an attribute. Handles '/' and '@*', '@NAME', '@PREFIX:*',
 *        or '@PREFIX:NAME'. Result is LYXP_SET_NODE_SET (or LYXP_SET_EMPTY).
 *        Indirectly context position aware.
 *
 * @param[in,out] set Set to use.
 * @param[in] qname Qualified node name to move to.
 * @param[in] qname_len Length of \p qname.
 * @param[in] options Whether to apply data node access restrictions defined for 'when' and 'must' evaluation.
 *
 * @return EXIT_SUCCESS on success, -1 on error.
 */
static int
moveto_attr(struct lyxp_set *set, struct lyd_node *cur_node, const char *qname, uint16_t qname_len, int UNUSED(options))
{
    uint32_t i;
    int replaced, all = 0, pref_len;
    struct lys_module *moveto_mod;
    struct lyd_attr *sub;

    if (!set || (set->type == LYXP_SET_EMPTY)) {
        return EXIT_SUCCESS;
    }

    if (set->type != LYXP_SET_NODE_SET) {
        LOGVAL(LYE_XPATH_INOP_1, LY_VLOG_NONE, NULL, "path operator", print_set_type(set));
        return -1;
    }

    /* prefix */
    if (strnchr(qname, ':', qname_len) && cur_node) {
        pref_len = strnchr(qname, ':', qname_len) - qname;
        moveto_mod = moveto_resolve_model(qname, pref_len, cur_node->schema->module->ctx, NULL, 1);
        if (!moveto_mod) {
            LOGINT;
            return -1;
        }
        qname += pref_len + 1;
        qname_len -= pref_len + 1;
    } else {
        moveto_mod = NULL;
    }

    if ((qname_len == 1) && (qname[0] == '*')) {
        all = 1;
    }

    for (i = 0; i < set->used; ) {
        replaced = 0;

        /* only attributes of an elem (not dummy) can be in the result, skip all the rest;
         * our attributes are always qualified */
        if ((set->val.nodes[i].type == LYXP_NODE_ELEM) && !(set->val.nodes[i].node->validity & LYD_VAL_INUSE)) {
            LY_TREE_FOR(set->val.nodes[i].node->attr, sub) {

                /* check "namespace" */
                if (moveto_mod && (sub->module != moveto_mod)) {
                    /* no match */
                    continue;
                }

                if (all || (!strncmp(sub->name, qname, qname_len) && !sub->name[qname_len])) {
                    /* match */
                    if (!replaced) {
                        set->val.attrs[i].attr = sub;
                        set->val.attrs[i].type = LYXP_NODE_ATTR;
                        /* pos does not change */
                        replaced = 1;
                    } else {
                        set_insert_node(set, (struct lyd_node *)sub, set->val.nodes[i].pos, LYXP_NODE_ATTR, i + 1);
                    }
                    ++i;
                }
            }
        }

        if (!replaced) {
            /* no match */
            set_remove_node(set, i);
        }
    }

    return EXIT_SUCCESS;
}

/**
 * @brief Move context \p set1 to union with \p set2. \p set2 is emptied afterwards.
 *        Result is LYXP_SET_NODE_SET (or LYXP_SET_EMPTY). Context position aware.
 *
 * @param[in,out] set1 Set to use for the result.
 * @param[in] set2 Set that is copied to \p set1.
 * @param[in] cur_node Original context node.
 * @param[in] options Whether to apply data node access restrictions defined for 'when' and 'must' evaluation.
 *
 * @return EXIT_SUCCESS on success, -1 on error.
 */
static int
moveto_union(struct lyxp_set *set1, struct lyxp_set *set2, struct lyd_node *cur_node, int options)
{
    if (((set1->type != LYXP_SET_NODE_SET) && (set1->type != LYXP_SET_EMPTY))
            || ((set2->type != LYXP_SET_NODE_SET) && (set2->type != LYXP_SET_EMPTY))) {
        LOGVAL(LYE_XPATH_INOP_2, LY_VLOG_NONE, NULL, "union", print_set_type(set1), print_set_type(set2));
        return -1;
    }

    /* set2 is empty or both set1 and set2 */
    if (set2->type == LYXP_SET_EMPTY) {
        return EXIT_SUCCESS;
    }

    if (set1->type == LYXP_SET_EMPTY) {
        memcpy(set1, set2, sizeof *set1);
        /* dynamic memory belongs to set1 now, do not free */
        set2->type = LYXP_SET_EMPTY;
        return EXIT_SUCCESS;
    }

#ifndef NDEBUG
    /* we assume sets are sorted */
    if ((set_sort(set1, cur_node, options) > 1) || (set_sort(set2, cur_node, options) > 1)) {
        LOGERR(LY_EINT, "XPath set was expected to be sorted, but is not (%s).", __func__);
    }
#endif

    /* sort, remove duplicates */
    if (set_sorted_merge(set1, set2, cur_node, options)) {
        return -1;
    }

    return EXIT_SUCCESS;
}

/**
 * @brief Move context \p set to an attribute in any of the descendants. Handles '//' and '@*',
 *        '@NAME', '@PREFIX:*', or '@PREFIX:NAME'. Result is LYXP_SET_NODE_SET (or LYXP_SET_EMPTY).
 *        Context position aware.
 *
 * @param[in,out] set Set to use.
 * @param[in] cur_node Original context node.
 * @param[in] qname Qualified node name to move to.
 * @param[in] qname_len Length of \p qname.
 * @param[in] options Whether to apply data node access restrictions defined for 'when' and 'must' evaluation.
 *
 * @return EXIT_SUCCESS on success, EXIT_FAILURE on unresolved when, -1 on error.
 */
static int
moveto_attr_alldesc(struct lyxp_set *set, struct lyd_node *cur_node, const char *qname, uint16_t qname_len,
                    int options)
{
    uint32_t i;
    int pref_len, replaced, all = 0, ret;
    struct lyd_attr *sub;
    struct lys_module *moveto_mod;
    struct lyxp_set *set_all_desc = NULL;

    if (!set || (set->type == LYXP_SET_EMPTY)) {
        return EXIT_SUCCESS;
    }

    if (set->type != LYXP_SET_NODE_SET) {
        LOGVAL(LYE_XPATH_INOP_1, LY_VLOG_NONE, NULL, "path operator", print_set_type(set));
        return -1;
    }

    /* prefix */
    if (strnchr(qname, ':', qname_len)) {
        pref_len = strnchr(qname, ':', qname_len) - qname;
        moveto_mod = moveto_resolve_model(qname, pref_len, cur_node->schema->module->ctx, NULL, 1);
        if (!moveto_mod) {
            LOGINT;
            return -1;
        }
        qname += pref_len + 1;
        qname_len -= pref_len + 1;
    } else {
        moveto_mod = NULL;
    }

    /* can be optimized similarly to moveto_node_alldesc() and save considerable amount of memory,
     * but it likely won't be used much, so it's a waste of time */
    /* copy the context */
    set_all_desc = set_copy(set);
    /* get all descendant nodes (the original context nodes are removed) */
    ret = moveto_node_alldesc(set_all_desc, cur_node, "*", 1, options);
    if (ret) {
        lyxp_set_free(set_all_desc);
        return ret;
    }
    /* prepend the original context nodes */
    if (moveto_union(set, set_all_desc, cur_node, options)) {
        lyxp_set_free(set_all_desc);
        return -1;
    }
    lyxp_set_free(set_all_desc);

    if ((qname_len == 1) && (qname[0] == '*')) {
        all = 1;
    }

    for (i = 0; i < set->used; ) {
        replaced = 0;

        /* only attributes of an elem can be in the result, skip all the rest,
         * we have all attributes qualified in lyd tree */
        if (set->val.nodes[i].type == LYXP_NODE_ELEM) {
            LY_TREE_FOR(set->val.nodes[i].node->attr, sub) {
                /* check "namespace" */
                if (moveto_mod && (sub->module != moveto_mod)) {
                    /* no match */
                    continue;
                }

                if (all || (!strncmp(sub->name, qname, qname_len) && !sub->name[qname_len])) {
                    /* match */
                    if (!replaced) {
                        set->val.attrs[i].attr = sub;
                        set->val.attrs[i].type = LYXP_NODE_ATTR;
                        /* pos does not change */
                        replaced = 1;
                    } else {
                        set_insert_node(set, (struct lyd_node *)sub, set->val.attrs[i].pos, LYXP_NODE_ATTR, i + 1);
                    }
                    ++i;
                }
            }
        }

        if (!replaced) {
            /* no match */
            set_remove_node(set, i);
        }
    }

    return EXIT_SUCCESS;
}

/**
 * @brief Move context \p set to self. Handles '/' or '//' and '.'. Result is LYXP_SET_NODE_SET
 *        (or LYXP_SET_EMPTY). Context position aware.
 *
 * @param[in,out] set Set to use.
 * @param[in] cur_node Original context node.
 * @param[in] all_desc Whether to go to all descendants ('//') or not ('/').
 * @param[in] options Whether to apply data node access restrictions defined for 'when' and 'must' evaluation.
 *
 * @return EXIT_SUCCESS on success, EXIT_FAILURE on unresolved when, -1 on error.
 */
static int
moveto_self(struct lyxp_set *set, struct lyd_node *cur_node, int all_desc, int options)
{
    struct lyd_node *sub;
    uint32_t i, cont_i;
    enum lyxp_node_type root_type;

    if (!set || (set->type == LYXP_SET_EMPTY)) {
        return EXIT_SUCCESS;
    }

    if (set->type != LYXP_SET_NODE_SET) {
        LOGVAL(LYE_XPATH_INOP_1, LY_VLOG_NONE, NULL, "path operator", print_set_type(set));
        return -1;
    }

    /* nothing to do */
    if (!all_desc) {
        return EXIT_SUCCESS;
    }

    moveto_get_root(cur_node, options, &root_type);

    /* add all the children, they get added recursively */
    for (i = 0; i < set->used; ++i) {
        cont_i = 0;

        /* do not touch attributes and text nodes */
        if ((set->val.nodes[i].type == LYXP_NODE_TEXT) || (set->val.nodes[i].type == LYXP_NODE_ATTR)) {
            continue;
        }

        /* skip anydata/anyxml and dummy nodes */
        if ((set->val.nodes[i].node->schema->nodetype & LYS_ANYDATA) || (set->val.nodes[i].node->validity & LYD_VAL_INUSE)) {
            continue;
        }

        /* add all the children ... */
        if (!(set->val.nodes[i].node->schema->nodetype & (LYS_LEAF | LYS_LEAFLIST))) {
            LY_TREE_FOR(set->val.nodes[i].node->child, sub) {
                /* context check */
                if ((root_type == LYXP_NODE_ROOT_CONFIG) && (sub->schema->flags & LYS_CONFIG_R)) {
                    continue;
                }

                /* when check */
                if ((options & LYXP_WHEN) && !LYD_WHEN_DONE(sub->when_status)) {
                    return EXIT_FAILURE;
                }

                if (set_dup_node_check(set, sub, LYXP_NODE_ELEM, -1) == -1) {
                    set_insert_node(set, sub, 0, LYXP_NODE_ELEM, i + cont_i + 1);
                    ++cont_i;
                }
            }

        /* ... or add their text node, ... */
        } else {
            /* ... but only non-empty */
            sub = set->val.nodes[i].node;
            if (((struct lyd_node_leaf_list *)sub)->value_str) {
                if (set_dup_node_check(set, sub, LYXP_NODE_TEXT, -1) == -1) {
                    set_insert_node(set, sub, set->val.nodes[i].pos, LYXP_NODE_TEXT, i + 1);
                }
            }
        }
    }

    return EXIT_SUCCESS;
}

static int
moveto_snode_self(struct lyxp_set *set, struct lys_node *cur_node, int all_desc, int options)
{
    const struct lys_node *sub;
    uint32_t i;
    enum lyxp_node_type root_type;

    if (!set || (set->type == LYXP_SET_EMPTY)) {
        return EXIT_SUCCESS;
    }

    if (set->type != LYXP_SET_SNODE_SET) {
        LOGVAL(LYE_XPATH_INOP_1, LY_VLOG_NONE, NULL, "path operator", print_set_type(set));
        return -1;
    }

    /* nothing to do */
    if (!all_desc) {
        return EXIT_SUCCESS;
    }

    moveto_snode_get_root(cur_node, options, &root_type);

    /* add all the children, they get added recursively */
    for (i = 0; i < set->used; ++i) {
        if (set->val.snodes[i].in_ctx != 1) {
            continue;
        }

        /* add all the children */
        if (set->val.snodes[i].snode->nodetype & (LYS_LIST | LYS_CONTAINER)) {
            sub = NULL;
            while ((sub = lys_getnext(sub, set->val.snodes[i].snode, NULL, 0))) {
                /* RPC input/output check */
                if (options & LYXP_SNODE_OUTPUT) {
                    if (lys_parent(sub)->nodetype == LYS_INPUT) {
                        continue;
                    }
                } else {
                    if (lys_parent(sub)->nodetype == LYS_OUTPUT) {
                        continue;
                    }
                }

                /* context check */
                if ((root_type == LYXP_NODE_ROOT_CONFIG) && (sub->flags & LYS_CONFIG_R)) {
                    continue;
                }

                set_snode_insert_node(set, sub, LYXP_NODE_ELEM);
                /* throw away the insert index, we want to consider that node again, recursively */
            }
        }
    }

    return EXIT_SUCCESS;
}

/**
 * @brief Move context \p set to parent. Handles '/' or '//' and '..'. Result is LYXP_SET_NODE_SET
 *        (or LYXP_SET_EMPTY). Context position aware.
 *
 * @param[in] set Set to use.
 * @param[in] cur_node Original context node.
 * @param[in] all_desc Whether to go to all descendants ('//') or not ('/').
 * @param[in] options Whether to apply data node access restrictions defined for 'when' and 'must' evaluation.
 *
 * @return EXIT_SUCCESS on success, EXIT_FAILURE on unresolved when, -1 on error.
 */
static int
moveto_parent(struct lyxp_set *set, struct lyd_node *cur_node, int all_desc, int options)
{
    int ret;
    uint32_t i;
    struct lyd_node *node, *new_node;
    const struct lyd_node *root;
    enum lyxp_node_type root_type, new_type;

    if (!set || (set->type == LYXP_SET_EMPTY)) {
        return EXIT_SUCCESS;
    }

    if (set->type != LYXP_SET_NODE_SET) {
        LOGVAL(LYE_XPATH_INOP_1, LY_VLOG_NONE, NULL, "path operator", print_set_type(set));
        return -1;
    }

    if (all_desc) {
        /* <path>//.. == <path>//./.. */
        ret = moveto_self(set, cur_node, 1, options);
        if (ret) {
            return ret;
        }
    }

    root = moveto_get_root(cur_node, options, &root_type);

    for (i = 0; i < set->used; ) {
        node = set->val.nodes[i].node;

        if (set->val.nodes[i].type == LYXP_NODE_ELEM) {
            new_node = node->parent;
        } else if (set->val.nodes[i].type == LYXP_NODE_TEXT) {
            new_node = node;
        } else if (set->val.nodes[i].type == LYXP_NODE_ATTR) {
            new_node = (struct lyd_node *)lyd_attr_parent(root, set->val.attrs[i].attr);
            if (!new_node) {
                LOGINT;
                return -1;
            }
        } else {
            /* root does not have a parent */
            set_remove_node(set, i);
            continue;
        }

        /* when check */
        if ((options & LYXP_WHEN) && new_node && !LYD_WHEN_DONE(new_node->when_status)) {
            return EXIT_FAILURE;
        }

        /* node already there can also be the root */
        if (root == node) {
            if (options && (cur_node->schema->flags & LYS_CONFIG_W)) {
                new_type = LYXP_NODE_ROOT_CONFIG;
            } else {
                new_type = LYXP_NODE_ROOT;
            }
            new_node = node;

        /* node has no parent */
        } else if (!new_node) {
            if (options && (cur_node->schema->flags & LYS_CONFIG_W)) {
                new_type = LYXP_NODE_ROOT_CONFIG;
            } else {
                new_type = LYXP_NODE_ROOT;
            }
#ifndef NDEBUG
            for (; node->prev->next; node = node->prev);
            if (node != root) {
                LOGINT;
            }
#endif
            new_node = (struct lyd_node *)root;

        /* node has a standard parent (it can equal the root, it's not the root yet since they are fake) */
        } else {
            new_type = LYXP_NODE_ELEM;
        }

        assert((new_type == LYXP_NODE_ELEM) || ((new_type == root_type) && (new_node == root)));

        if (set_dup_node_check(set, new_node, new_type, -1) > -1) {
            set_remove_node(set, i);
        } else {
            set->val.nodes[i].node = new_node;
            set->val.nodes[i].type = new_type;
            set->val.nodes[i].pos = 0;

            ++i;
        }
    }

#ifndef NDEBUG
    if (set_sort(set, cur_node, options) > 1) {
        LOGERR(LY_EINT, "XPath set was expected to be sorted, but is not (%s).", __func__);
    }
    if (set_sorted_dup_node_clean(set)) {
        LOGERR(LY_EINT, "XPath set includes duplicates (%s).", __func__);
    }
#endif

    return EXIT_SUCCESS;
}

static int
moveto_snode_parent(struct lyxp_set *set, struct lys_node *cur_node, int all_desc, int options)
{
    int idx, i, orig_used, temp_ctx = 0;
    struct lys_node *node, *new_node;
    const struct lys_node *root;
    enum lyxp_node_type root_type, new_type;

    if (!set || (set->type == LYXP_SET_EMPTY)) {
        return EXIT_SUCCESS;
    }

    if (set->type != LYXP_SET_SNODE_SET) {
        LOGVAL(LYE_XPATH_INOP_1, LY_VLOG_NONE, NULL, "path operator", print_set_type(set));
        return -1;
    }

    if (all_desc) {
        /* <path>//.. == <path>//./.. */
        idx = moveto_snode_self(set, cur_node, 1, options);
        if (idx) {
            return idx;
        }
    }

    root = moveto_snode_get_root(cur_node, options, &root_type);

    orig_used = set->used;
    for (i = 0; i < orig_used; ++i) {
        if (set->val.snodes[i].in_ctx != 1) {
            continue;
        }
        set->val.snodes[i].in_ctx = 0;

        node = set->val.snodes[i].snode;

        if (set->val.snodes[i].type == LYXP_NODE_ELEM) {
            for (new_node = lys_parent(node);
                 new_node && (new_node->nodetype & (LYS_USES | LYS_CHOICE | LYS_CASE | LYS_INPUT | LYS_OUTPUT));
                 new_node = lys_parent(new_node));
        } else {
            /* root does not have a parent */
            continue;
        }

        /* node already there can also be the root */
        if (root == node) {
            if ((options & (LYXP_SNODE_MUST | LYXP_SNODE_WHEN)) && (cur_node->flags & LYS_CONFIG_W)) {
                new_type = LYXP_NODE_ROOT_CONFIG;
            } else {
                new_type = LYXP_NODE_ROOT;
            }
            new_node = node;

        /* node has no parent */
        } else if (!new_node) {
            if ((options & (LYXP_SNODE_MUST | LYXP_SNODE_WHEN)) && (cur_node->flags & LYS_CONFIG_W)) {
                new_type = LYXP_NODE_ROOT_CONFIG;
            } else {
                new_type = LYXP_NODE_ROOT;
            }
#ifndef NDEBUG
            node = (struct lys_node *)lys_getnext(NULL, NULL, lys_node_module(node), 0);
            if (node != root) {
                LOGINT;
            }
#endif
            new_node = (struct lys_node *)root;

        /* node has a standard parent (it can equal the root, it's not the root yet since they are fake) */
        } else {
            new_type = LYXP_NODE_ELEM;
        }

        assert((new_type == LYXP_NODE_ELEM) || ((new_type == root_type) && (new_node == root)));

        idx = set_snode_insert_node(set, new_node, new_type);
        if ((idx < orig_used) && (idx > i)) {
            set->val.snodes[idx].in_ctx = 2;
            temp_ctx = 1;
        }
    }

    if (temp_ctx) {
        for (i = 0; i < orig_used; ++i) {
            if (set->val.snodes[i].in_ctx == 2) {
                set->val.snodes[i].in_ctx = 1;
            }
        }
    }

    return EXIT_SUCCESS;
}

/**
 * @brief Move context \p set to the result of a comparison. Handles '=', '!=', '<=', '<', '>=', or '>'.
 *        Result is LYXP_SET_BOOLEAN. Indirectly context position aware.
 *
 * @param[in,out] set1 Set to use for the result.
 * @param[in] set2 Set acting as the second operand for \p op.
 * @param[in] op Comparison operator to process.
 * @param[in] cur_node Original context node.
 *
 * @return EXIT_SUCCESS on success, -1 on error.
 */
static int
moveto_op_comp(struct lyxp_set *set1, struct lyxp_set *set2, const char *op, struct lyd_node *cur_node,
               int options)
{
    /*
     * NODE SET + NODE SET = STRING + STRING  /1 STRING, 2 STRING
     * NODE SET + STRING = STRING + STRING    /1 STRING (2 STRING)
     * NODE SET + NUMBER = NUMBER + NUMBER    /1 NUMBER (2 NUMBER)
     * NODE SET + BOOLEAN = BOOLEAN + BOOLEAN /1 BOOLEAN (2 BOOLEAN)
     * STRING + NODE SET = STRING + STRING    /(1 STRING) 2 STRING
     * NUMBER + NODE SET = NUMBER + NUMBER    /(1 NUMBER) 2 NUMBER
     * BOOLEAN + NODE SET = BOOLEAN + BOOLEAN /(1 BOOLEAN) 2 BOOLEAN
     *
     * '=' or '!='
     * BOOLEAN + BOOLEAN
     * BOOLEAN + STRING = BOOLEAN + BOOLEAN   /(1 BOOLEAN) 2 BOOLEAN
     * BOOLEAN + NUMBER = BOOLEAN + BOOLEAN   /(1 BOOLEAN) 2 BOOLEAN
     * STRING + BOOLEAN = BOOLEAN + BOOLEAN   /1 BOOLEAN (2 BOOLEAN)
     * NUMBER + BOOLEAN = BOOLEAN + BOOLEAN   /1 BOOLEAN (2 BOOLEAN)
     * NUMBER + NUMBER
     * NUMBER + STRING = NUMBER + NUMBER      /(1 NUMBER) 2 NUMBER
     * STRING + NUMBER = NUMBER + NUMBER      /1 NUMBER (2 NUMBER)
     * STRING + STRING
     *
     * '<=', '<', '>=', '>'
     * NUMBER + NUMBER
     * BOOLEAN + BOOLEAN = NUMBER + NUMBER    /1 NUMBER, 2 NUMBER
     * BOOLEAN + NUMBER = NUMBER + NUMBER     /1 NUMBER (2 NUMBER)
     * BOOLEAN + STRING = NUMBER + NUMBER     /1 NUMBER, 2 NUMBER
     * NUMBER + STRING = NUMBER + NUMBER      /(1 NUMBER) 2 NUMBER
     * STRING + STRING = NUMBER + NUMBER      /1 NUMBER, 2 NUMBER
     * STRING + NUMBER = NUMBER + NUMBER      /1 NUMBER (2 NUMBER)
     * NUMBER + BOOLEAN = NUMBER + NUMBER     /(1 NUMBER) 2 NUMBER
     * STRING + BOOLEAN = NUMBER + NUMBER     /(1 NUMBER) 2 NUMBER
     */
    int result;

    /* we can evaluate it immediately */
    if ((set1->type == set2->type) && (set1->type != LYXP_SET_EMPTY) && (set1->type != LYXP_SET_NODE_SET)
            && (((op[0] == '=') || (op[0] == '!')) || ((set1->type != LYXP_SET_BOOLEAN) && (set1->type != LYXP_SET_STRING)))) {

        /* compute result */
        if (op[0] == '=') {
            if (set1->type == LYXP_SET_BOOLEAN) {
                result = (set1->val.bool == set2->val.bool);
            } else if (set1->type == LYXP_SET_NUMBER) {
                result = (set1->val.num == set2->val.num);
            } else {
                result = (ly_strequal(set1->val.str, set2->val.str, 0));
            }
        } else if (op[0] == '!') {
            if (set1->type == LYXP_SET_BOOLEAN) {
                result = (set1->val.bool != set2->val.bool);
            } else if (set1->type == LYXP_SET_NUMBER) {
                result = (set1->val.num != set2->val.num);
            } else {
                result = (!ly_strequal(set1->val.str, set2->val.str, 0));
            }
        } else {
            if (set1->type != LYXP_SET_NUMBER) {
                LOGINT;
                return -1;
            }

            if (op[0] == '<') {
                if (op[1] == '=') {
                    result = (set1->val.num <= set2->val.num);
                } else {
                    result = (set1->val.num < set2->val.num);
                }
            } else {
                if (op[1] == '=') {
                    result = (set1->val.num >= set2->val.num);
                } else {
                    result = (set1->val.num > set2->val.num);
                }
            }
        }

        /* assign result */
        if (result) {
            set_fill_boolean(set1, 1);
        } else {
            set_fill_boolean(set1, 0);
        }

        lyxp_set_cast(set2, LYXP_SET_EMPTY, cur_node, options);
        return EXIT_SUCCESS;
    }

    /* convert first */
    if (((set1->type == LYXP_SET_NODE_SET) || (set1->type == LYXP_SET_EMPTY) || (set1->type == LYXP_SET_STRING))
            && ((set2->type == LYXP_SET_NODE_SET) || (set2->type == LYXP_SET_EMPTY) || (set2->type == LYXP_SET_STRING))
            && ((set1->type != LYXP_SET_STRING) || (set2->type != LYXP_SET_STRING))) {
        if (lyxp_set_cast(set1, LYXP_SET_STRING, cur_node, options)) {
            return -1;
        }
        if (lyxp_set_cast(set2, LYXP_SET_STRING, cur_node, options)) {
            return -1;
        }

    } else if ((((set1->type == LYXP_SET_NODE_SET) || (set1->type == LYXP_SET_EMPTY) || (set1->type == LYXP_SET_BOOLEAN))
            && ((set2->type == LYXP_SET_NODE_SET) || (set2->type == LYXP_SET_EMPTY) || (set2->type == LYXP_SET_BOOLEAN)))
            || (((op[0] == '=') || (op[0] == '!')) && ((set1->type == LYXP_SET_BOOLEAN) || (set2->type == LYXP_SET_BOOLEAN)))) {
        lyxp_set_cast(set1, LYXP_SET_BOOLEAN, cur_node, options);
        lyxp_set_cast(set2, LYXP_SET_BOOLEAN, cur_node, options);

    } else {
        if (lyxp_set_cast(set1, LYXP_SET_NUMBER, cur_node, options)) {
            return -1;
        }
        if (lyxp_set_cast(set2, LYXP_SET_NUMBER, cur_node, options)) {
            return -1;
        }
    }

    /* now we can evaluate */
    return moveto_op_comp(set1, set2, op, cur_node, options);
}

/**
 * @brief Move context \p set to the result of a basic operation. Handles '+', '-', unary '-', '*', 'div',
 *        or 'mod'. Result is LYXP_SET_NUMBER. Indirectly context position aware.
 *
 * @param[in,out] set1 Set to use for the result.
 * @param[in] set2 Set acting as the second operand for \p op.
 * @param[in] op Operator to process.
 * @param[in] cur_node Original context node.
 *
 * @return EXIT_SUCCESS on success, -1 on error.
 */
static int
moveto_op_math(struct lyxp_set *set1, struct lyxp_set *set2, const char *op, struct lyd_node *cur_node,
               int options)
{
    /* unary '-' */
    if (!set2 && (op[0] == '-')) {
        if (lyxp_set_cast(set1, LYXP_SET_NUMBER, cur_node, options)) {
            return -1;
        }
        set1->val.num *= -1;
        lyxp_set_free(set2);
        return EXIT_SUCCESS;
    }

    assert(set1 && set2);

    if (lyxp_set_cast(set1, LYXP_SET_NUMBER, cur_node, options)) {
        return -1;
    }
    if (lyxp_set_cast(set2, LYXP_SET_NUMBER, cur_node, options)) {
        return -1;
    }

    switch (op[0]) {
    /* '+' */
    case '+':
        set1->val.num += set2->val.num;
        break;

    /* '-' */
    case '-':
        set1->val.num -= set2->val.num;
        break;

    /* '*' */
    case '*':
        set1->val.num *= set2->val.num;
        break;

    /* 'div' */
    case 'd':
        set1->val.num /= set2->val.num;
        break;

    /* 'mod' */
    case 'm':
        set1->val.num = ((long long)set1->val.num) % ((long long)set2->val.num);
        break;

    default:
        LOGINT;
        return -1;
    }

    return EXIT_SUCCESS;
}

/*
 * eval functions
 *
 * They execute a parsed XPath expression on some data subtree.
 */

/**
 * @brief Evaluate Literal. Logs directly on error.
 *
 * @param[in] exp Parsed XPath expression.
 * @param[in] exp_idx Position in the expression \p exp.
 * @param[in,out] set Context and result set. On NULL the rule is only parsed.
 *
 * @return EXIT_SUCCESS on success, -1 on error.
 */
static void
eval_literal(struct lyxp_expr *exp, uint16_t *exp_idx, struct lyxp_set *set)
{
    if (set) {
        if (exp->tok_len[*exp_idx] == 2) {
            set_fill_string(set, "", 0);
        } else {
            set_fill_string(set, &exp->expr[exp->expr_pos[*exp_idx] + 1], exp->tok_len[*exp_idx] - 2);
        }
    }
    LOGDBG("XPATH: %-27s %s %s[%u]", __func__, (set ? "parsed" : "skipped"),
               print_token(exp->tokens[*exp_idx]), exp->expr_pos[*exp_idx]);
    ++(*exp_idx);
}

/**
 * @brief Evaluate NodeTest. Logs directly on error.
 *
 * [5] NodeTest ::= NameTest | NodeType '(' ')'
 *
 * @param[in] exp Parsed XPath expression.
 * @param[in] exp_idx Position in the expression \p exp.
 * @param[in] cur_node Start node for the expression \p exp.
 * @param[in] attr_axis Whether to search attributes or standard nodes.
 * @param[in] all_desc Whether to search all the descendants or children only.
 * @param[in,out] set Context and result set. On NULL the rule is only parsed.
 * @param[in] options Whether to apply data node access restrictions defined for 'when' and 'must' evaluation.
 *
 * @return EXIT_SUCCESS on success, EXIT_FAILURE on unresolved when, -1 on error.
 */
static int
eval_node_test(struct lyxp_expr *exp, uint16_t *exp_idx, struct lyd_node *cur_node, int attr_axis, int all_desc,
               struct lyxp_set *set, int options)
{
    int i, rc = 0;

    switch (exp->tokens[*exp_idx]) {
    case LYXP_TOKEN_NAMETEST:
        if (attr_axis) {
            if (set && (options & LYXP_SNODE_ALL)) {
                set_snode_clear_ctx(set);
            } else {
                if (all_desc) {
                    rc = moveto_attr_alldesc(set, cur_node, &exp->expr[exp->expr_pos[*exp_idx]],
                                             exp->tok_len[*exp_idx], options);
                } else {
                    rc = moveto_attr(set, cur_node, &exp->expr[exp->expr_pos[*exp_idx]], exp->tok_len[*exp_idx],
                                     options);
                }
            }
        } else {
            if (all_desc) {
                if (set && (options & LYXP_SNODE_ALL)) {
                    rc = moveto_snode_alldesc(set, (struct lys_node *)cur_node, &exp->expr[exp->expr_pos[*exp_idx]],
                                              exp->tok_len[*exp_idx], options);
                } else {
                    rc = moveto_node_alldesc(set, cur_node, &exp->expr[exp->expr_pos[*exp_idx]],
                                             exp->tok_len[*exp_idx], options);
                }
            } else {
                if (set && (set->type == LYXP_SET_SNODE_SET)) {
                    rc = moveto_snode(set, (struct lys_node *)cur_node, &exp->expr[exp->expr_pos[*exp_idx]],
                                      exp->tok_len[*exp_idx], options);
                } else {
                    rc = moveto_node(set, cur_node, &exp->expr[exp->expr_pos[*exp_idx]], exp->tok_len[*exp_idx],
                                     options);
                }
            }

            if (!rc && set && (options & LYXP_SNODE_ALL)) {
                for (i = set->used - 1; i > -1; --i) {
                    if (set->val.snodes[i].in_ctx) {
                        break;
                    }
                }
                if (i == -1) {
                    LOGVAL(LYE_XPATH_INSNODE, LY_VLOG_NONE, NULL,
                           exp->tok_len[*exp_idx], &exp->expr[exp->expr_pos[*exp_idx]],
                           exp->expr_pos[*exp_idx] + exp->tok_len[*exp_idx], exp->expr);
                    return -1;
                }
            }
        }
        if (rc) {
            return rc;
        }

        LOGDBG("XPATH: %-27s %s %s[%u]", __func__, (set ? "parsed" : "skipped"),
               print_token(exp->tokens[*exp_idx]), exp->expr_pos[*exp_idx]);
        ++(*exp_idx);
        break;

    case LYXP_TOKEN_NODETYPE:
        if (set) {
            assert(exp->tok_len[*exp_idx] == 4);
            if (set->type == LYXP_SET_SNODE_SET) {
                set_snode_clear_ctx(set);
                /* just for the debug message underneath */
                set = NULL;
            } else {
                if (!strncmp(&exp->expr[exp->expr_pos[*exp_idx]], "node", 4)) {
                    if (xpath_node(NULL, 0, cur_node, set, options)) {
                        return -1;
                    }
                } else {
                    assert(!strncmp(&exp->expr[exp->expr_pos[*exp_idx]], "text", 4));
                    if (xpath_text(NULL, 0, cur_node, set, options)) {
                        return -1;
                    }
                }
            }
        }
        LOGDBG("XPATH: %-27s %s %s[%u]", __func__, (set ? "parsed" : "skipped"),
               print_token(exp->tokens[*exp_idx]), exp->expr_pos[*exp_idx]);
        ++(*exp_idx);

        /* '(' */
        LOGDBG("XPATH: %-27s %s %s[%u]", __func__, (set ? "parsed" : "skipped"),
               print_token(exp->tokens[*exp_idx]), exp->expr_pos[*exp_idx]);
        ++(*exp_idx);

        /* ')' */
        LOGDBG("XPATH: %-27s %s %s[%u]", __func__, (set ? "parsed" : "skipped"),
               print_token(exp->tokens[*exp_idx]), exp->expr_pos[*exp_idx]);
        ++(*exp_idx);
        break;

    default:
        LOGINT;
        return -1;
    }

    return EXIT_SUCCESS;
}

/**
 * @brief Evaluate Predicate. Logs directly on error.
 *
 * [6] Predicate ::= '[' Expr ']'
 *
 * @param[in] exp Parsed XPath expression.
 * @param[in] exp_idx Position in the expression \p exp.
 * @param[in] cur_node Start node for the expression \p exp.
 * @param[in,out] set Context and result set. On NULL the rule is only parsed.
 * @param[in] options Whether to apply data node access restrictions defined for 'when' and 'must' evaluation.
 *
 * @return EXIT_SUCCESS on success, EXIT_FAILURE on unresolved when, -1 on error.
 */
static int
eval_predicate(struct lyxp_expr *exp, uint16_t *exp_idx, struct lyd_node *cur_node, struct lyxp_set *set,
               int options)
{
    int ret;
    uint16_t i, j, orig_exp, brack2_exp;
    uint32_t orig_pos, orig_size, pred_in_ctx;
    uint8_t **pred_repeat, rep_size;
    struct lyxp_set set2;

    /* '[' */
    LOGDBG("XPATH: %-27s %s %s[%u]", __func__, (set ? "parsed" : "skipped"),
           print_token(exp->tokens[*exp_idx]), exp->expr_pos[*exp_idx]);
    ++(*exp_idx);

    if (!set) {
        ret = eval_expr(exp, exp_idx, cur_node, NULL, options);
        if (ret) {
            return ret;
        }
    } else if (set->type == LYXP_SET_NODE_SET) {
#ifndef NDEBUG
        /* we (possibly) need the set sorted, it can affect the result (if the predicate result is a number) */
        if (set_sort(set, cur_node, options) > 1) {
            LOGERR(LY_EINT, "XPath set was expected to be sorted, but is not (%s).", __func__);
        }
#endif

        orig_exp = *exp_idx;

        /* find the predicate end */
        for (brack2_exp = orig_exp; exp->tokens[brack2_exp] != LYXP_TOKEN_BRACK2; ++brack2_exp);

        /* copy predicate repeats, since they get deleted each time (probably not an ideal solution) */
        pred_repeat = calloc(brack2_exp - orig_exp, sizeof *pred_repeat);
        if (!pred_repeat) {
            LOGMEM;
            return -1;
        }
        for (j = 0; j < brack2_exp - orig_exp; ++j) {
            if (exp->repeat[orig_exp + j]) {
                for (rep_size = 0; exp->repeat[orig_exp + j][rep_size]; ++rep_size);
                ++rep_size;
                pred_repeat[j] = malloc(rep_size * sizeof **pred_repeat);
                if (!pred_repeat[j]) {
                    LOGMEM;
                    for (i = 0; i < j; ++i) {
                        free(pred_repeat[j]);
                    }
                    free(pred_repeat);
                    return -1;
                }
                memcpy(pred_repeat[j], exp->repeat[orig_exp + j], rep_size * sizeof **pred_repeat);
            }
        }

        orig_size = set->used;
        for (i = 0, orig_pos = 1; i < set->used; ++orig_pos) {
            set2.type = LYXP_SET_EMPTY;
            set_insert_node(&set2, set->val.nodes[i].node, set->val.nodes[i].pos, set->val.nodes[i].type, 0);
            /* remember the node context position for position() and context size for last() */
            set2.ctx_pos = orig_pos;
            set2.ctx_size = orig_size;
            *exp_idx = orig_exp;

            /* replace repeats */
            for (j = 0; j < brack2_exp - orig_exp; ++j) {
                if (pred_repeat[j]) {
                    for (rep_size = 0; pred_repeat[j][rep_size]; ++rep_size);
                    ++rep_size;
                    memcpy(exp->repeat[orig_exp + j], pred_repeat[j], rep_size * sizeof **pred_repeat);
                }
            }

            ret = eval_expr(exp, exp_idx, cur_node, &set2, options);
            if (ret) {
                for (j = 0; j < brack2_exp - orig_exp; ++j) {
                    free(pred_repeat[j]);
                }
                free(pred_repeat);
                lyxp_set_cast(&set2, LYXP_SET_EMPTY, cur_node, options);
                return ret;
            }

            /* number is a position */
            if (set2.type == LYXP_SET_NUMBER) {
                if ((long long)set2.val.num == orig_pos) {
                    set2.val.num = 1;
                } else {
                    set2.val.num = 0;
                }
            }
            lyxp_set_cast(&set2, LYXP_SET_BOOLEAN, cur_node, options);

            /* predicate satisfied or not? */
            if (set2.val.bool) {
                ++i;
            } else {
                set_remove_node(set, i);
            }
        }

        /* free predicate repeats */
        for (j = 0; j < brack2_exp - orig_exp; ++j) {
            free(pred_repeat[j]);
        }
        free(pred_repeat);

    } else if (set->type == LYXP_SET_SNODE_SET) {
        orig_exp = *exp_idx;

        /* find the predicate end */
        for (brack2_exp = orig_exp; exp->tokens[brack2_exp] != LYXP_TOKEN_BRACK2; ++brack2_exp);

        /* copy predicate repeats, since they get deleted each time (probably not an ideal solution) */
        pred_repeat = calloc(brack2_exp - orig_exp, sizeof *pred_repeat);
        if (!pred_repeat) {
            LOGMEM;
            return -1;
        }
        for (j = 0; j < brack2_exp - orig_exp; ++j) {
            if (exp->repeat[orig_exp + j]) {
                for (rep_size = 0; exp->repeat[orig_exp + j][rep_size]; ++rep_size);
                ++rep_size;
                pred_repeat[j] = malloc(rep_size * sizeof **pred_repeat);
                if (!pred_repeat[j]) {
                    LOGMEM;
                    for (i = 0; i < j; ++i) {
                        free(pred_repeat[j]);
                    }
                    free(pred_repeat);
                    return -1;
                }
                memcpy(pred_repeat[j], exp->repeat[orig_exp + j], rep_size * sizeof **pred_repeat);
            }
        }

        /* set special in_ctx to all the valid snodes */
        pred_in_ctx = set_snode_new_in_ctx(set);

        /* use the valid snodes one-by-one */
        for (i = 0; i < set->used; ++i) {
            if (set->val.snodes[i].in_ctx != pred_in_ctx) {
                continue;
            }
            set->val.snodes[i].in_ctx = 1;

            *exp_idx = orig_exp;

            /* replace repeats */
            for (j = 0; j < brack2_exp - orig_exp; ++j) {
                if (pred_repeat[j]) {
                    for (rep_size = 0; pred_repeat[j][rep_size]; ++rep_size);
                    ++rep_size;
                    memcpy(exp->repeat[orig_exp + j], pred_repeat[j], rep_size * sizeof **pred_repeat);
                }
            }

            ret = eval_expr(exp, exp_idx, cur_node, set, options);
            if (ret) {
                for (j = 0; j < brack2_exp - orig_exp; ++j) {
                    free(pred_repeat[j]);
                }
                free(pred_repeat);
                return ret;
            }

            set->val.snodes[i].in_ctx = pred_in_ctx;
        }

        /* restore the state as it was before the predicate */
        for (i = 0; i < set->used; ++i) {
            if (set->val.snodes[i].in_ctx == 1) {
                set->val.snodes[i].in_ctx = 0;
            } else if (set->val.snodes[i].in_ctx == pred_in_ctx) {
                set->val.snodes[i].in_ctx = 1;
            }
        }

        /* free predicate repeats */
        for (j = 0; j < brack2_exp - orig_exp; ++j) {
            free(pred_repeat[j]);
        }
        free(pred_repeat);
    } else {
        set2.type = LYXP_SET_EMPTY;
        set_fill_set(&set2, set);

        ret = eval_expr(exp, exp_idx, cur_node, &set2, options);
        if (ret) {
            lyxp_set_cast(&set2, LYXP_SET_EMPTY, cur_node, options);
            return ret;
        }

        lyxp_set_cast(&set2, LYXP_SET_BOOLEAN, cur_node, options);
        if (!set2.val.bool) {
            lyxp_set_cast(set, LYXP_SET_EMPTY, cur_node, options);
        }
        lyxp_set_cast(&set2, LYXP_SET_EMPTY, cur_node, options);
    }

    /* ']' */
    LOGDBG("XPATH: %-27s %s %s[%u]", __func__, (set ? "parsed" : "skipped"),
           print_token(exp->tokens[*exp_idx]), exp->expr_pos[*exp_idx]);
    ++(*exp_idx);

    return EXIT_SUCCESS;
}

/**
 * @brief Evaluate RelativeLocationPath. Logs directly on error.
 *
 * [3] RelativeLocationPath ::= Step | RelativeLocationPath '/' Step | RelativeLocationPath '//' Step
 * [4] Step ::= '@'? NodeTest Predicate* | '.' | '..'
 *
 * @param[in] exp Parsed XPath expression.
 * @param[in] exp_idx Position in the expression \p exp.
 * @param[in] cur_node Start node for the expression \p exp.
 * @param[in] all_desc Whether to search all the descendants or children only.
 * @param[in,out] set Context and result set. On NULL the rule is only parsed.
 * @param[in] options Whether to apply data node access restrictions defined for 'when' and 'must' evaluation.
 *
 * @return EXIT_SUCCESS on success, EXIT_FAILURE on unresolved when, -1 on error.
 */
static int
eval_relative_location_path(struct lyxp_expr *exp, uint16_t *exp_idx, struct lyd_node *cur_node, int all_desc,
                            struct lyxp_set *set, int options)
{
    int attr_axis, ret;

    goto step;
    do {
        /* evaluate '/' or '//' */
        if (exp->tok_len[*exp_idx] == 1) {
            all_desc = 0;
        } else {
            assert(exp->tok_len[*exp_idx] == 2);
            all_desc = 1;
        }
        LOGDBG("XPATH: %-27s %s %s[%u]", __func__, (set ? "parsed" : "skipped"),
               print_token(exp->tokens[*exp_idx]), exp->expr_pos[*exp_idx]);
        ++(*exp_idx);

step:
        /* Step */
        attr_axis = 0;
        switch (exp->tokens[*exp_idx]) {
        case LYXP_TOKEN_DOT:
            /* evaluate '.' */
            if (set && (options & LYXP_SNODE_ALL)) {
                ret = moveto_snode_self(set, (struct lys_node *)cur_node, all_desc, options);
            } else {
                ret = moveto_self(set, cur_node, all_desc, options);
            }
            if (ret) {
                return ret;
            }
            LOGDBG("XPATH: %-27s %s %s[%u]", __func__, (set ? "parsed" : "skipped"),
               print_token(exp->tokens[*exp_idx]), exp->expr_pos[*exp_idx]);
            ++(*exp_idx);
            break;
        case LYXP_TOKEN_DDOT:
            /* evaluate '..' */
            if (set && (options & LYXP_SNODE_ALL)) {
                ret = moveto_snode_parent(set, (struct lys_node *)cur_node, all_desc, options);
            } else {
                ret = moveto_parent(set, cur_node, all_desc, options);
            }
            if (ret) {
                return ret;
            }
            LOGDBG("XPATH: %-27s %s %s[%u]", __func__, (set ? "parsed" : "skipped"),
               print_token(exp->tokens[*exp_idx]), exp->expr_pos[*exp_idx]);
            ++(*exp_idx);
            break;

        case LYXP_TOKEN_AT:
            /* evaluate '@' */
            attr_axis = 1;
            LOGDBG("XPATH: %-27s %s %s[%u]", __func__, (set ? "parsed" : "skipped"),
               print_token(exp->tokens[*exp_idx]), exp->expr_pos[*exp_idx]);
            ++(*exp_idx);

            /* fall through */
        case LYXP_TOKEN_NAMETEST:
        case LYXP_TOKEN_NODETYPE:
            ret = eval_node_test(exp, exp_idx, cur_node, attr_axis, all_desc, set, options);
            if (ret) {
                return ret;
            }
            while ((exp->used > *exp_idx) && (exp->tokens[*exp_idx] == LYXP_TOKEN_BRACK1)) {
                ret = eval_predicate(exp, exp_idx, cur_node, set, options);
                if (ret) {
                    return ret;
                }
            }
            break;
        default:
            LOGINT;
            return -1;
        }
    } while ((exp->used > *exp_idx) && (exp->tokens[*exp_idx] == LYXP_TOKEN_OPERATOR_PATH));

    return EXIT_SUCCESS;
}

/**
 * @brief Evaluate AbsoluteLocationPath. Logs directly on error.
 *
 * [2] AbsoluteLocationPath ::= '/' RelativeLocationPath? | '//' RelativeLocationPath
 *
 * @param[in] exp Parsed XPath expression.
 * @param[in] exp_idx Position in the expression \p exp.
 * @param[in] cur_node Start node for the expression \p exp.
 * @param[in,out] set Context and result set. On NULL the rule is only parsed.
 * @param[in] options Whether to apply data node access restrictions defined for 'when' and 'must' evaluation.
 *
 * @return EXIT_SUCCESS on success, EXIT_FAILURE on unresolved when, -1 on error.
 */
static int
eval_absolute_location_path(struct lyxp_expr *exp, uint16_t *exp_idx, struct lyd_node *cur_node,
                            struct lyxp_set *set, int options)
{
    int all_desc, ret;

    if (set) {
        /* no matter what tokens follow, we need to be at the root */
        if (options & LYXP_SNODE_ALL) {
            moveto_snode_root(set, (struct lys_node *)cur_node, options);
        } else {
            moveto_root(set, cur_node, options);
        }
    }

    /* '/' RelativeLocationPath? */
    if (exp->tok_len[*exp_idx] == 1) {
        /* evaluate '/' - deferred */
        all_desc = 0;
        LOGDBG("XPATH: %-27s %s %s[%u]", __func__, (set ? "parsed" : "skipped"),
               print_token(exp->tokens[*exp_idx]), exp->expr_pos[*exp_idx]);
        ++(*exp_idx);

        if (exp_check_token(exp, *exp_idx, LYXP_TOKEN_NONE, 0)) {
            return EXIT_SUCCESS;
        }
        switch (exp->tokens[*exp_idx]) {
        case LYXP_TOKEN_DOT:
        case LYXP_TOKEN_DDOT:
        case LYXP_TOKEN_AT:
        case LYXP_TOKEN_NAMETEST:
        case LYXP_TOKEN_NODETYPE:
            ret = eval_relative_location_path(exp, exp_idx, cur_node, all_desc, set, options);
            if (ret) {
                return ret;
            }
        default:
            break;
        }

    /* '//' RelativeLocationPath */
    } else {
        /* evaluate '//' - deferred so as not to waste memory by remembering all the nodes */
        all_desc = 1;
        LOGDBG("XPATH: %-27s %s %s[%u]", __func__, (set ? "parsed" : "skipped"),
               print_token(exp->tokens[*exp_idx]), exp->expr_pos[*exp_idx]);
        ++(*exp_idx);

        ret =  eval_relative_location_path(exp, exp_idx, cur_node, all_desc, set, options);
        if (ret) {
            return ret;
        }
    }

    return EXIT_SUCCESS;
}

/**
 * @brief Evaluate FunctionCall. Logs directly on error.
 *
 * [8] FunctionCall ::= FunctionName '(' ( Expr ( ',' Expr )* )? ')'
 *
 * @param[in] exp Parsed XPath expression.
 * @param[in] exp_idx Position in the expression \p exp.
 * @param[in] cur_node Start node for the expression \p exp.
 * @param[in,out] set Context and result set. On NULL the rule is only parsed.
 * @param[in] options Whether to apply data node access restrictions defined for 'when' and 'must' evaluation.
 *
 * @return EXIT_SUCCESS on success, EXIT_FAILURE on unresolved when, -1 on error.
 */
static int
eval_function_call(struct lyxp_expr *exp, uint16_t *exp_idx, struct lyd_node *cur_node, struct lyxp_set *set,
                   int options)
{
    int rc = EXIT_FAILURE;
    int (*xpath_func)(struct lyxp_set **, uint16_t, struct lyd_node *, struct lyxp_set *, int) = NULL;
    uint16_t arg_count = 0, i;
    struct lyxp_set **args = NULL, **args_aux;

    if (set) {
        /* FunctionName */
        switch (exp->tok_len[*exp_idx]) {
        case 3:
            if (!strncmp(&exp->expr[exp->expr_pos[*exp_idx]], "not", 3)) {
                xpath_func = &xpath_not;
            } else if (!strncmp(&exp->expr[exp->expr_pos[*exp_idx]], "sum", 3)) {
                xpath_func = &xpath_sum;
            }
            break;
        case 4:
            if (!strncmp(&exp->expr[exp->expr_pos[*exp_idx]], "lang", 4)) {
                xpath_func = &xpath_lang;
            } else if (!strncmp(&exp->expr[exp->expr_pos[*exp_idx]], "last", 4)) {
                xpath_func = &xpath_last;
            } else if (!strncmp(&exp->expr[exp->expr_pos[*exp_idx]], "name", 4)) {
                xpath_func = &xpath_name;
            } else if (!strncmp(&exp->expr[exp->expr_pos[*exp_idx]], "true", 4)) {
                xpath_func = &xpath_true;
            }
            break;
        case 5:
            if (!strncmp(&exp->expr[exp->expr_pos[*exp_idx]], "count", 5)) {
                xpath_func = &xpath_count;
            } else if (!strncmp(&exp->expr[exp->expr_pos[*exp_idx]], "false", 5)) {
                xpath_func = &xpath_false;
            } else if (!strncmp(&exp->expr[exp->expr_pos[*exp_idx]], "floor", 5)) {
                xpath_func = &xpath_floor;
            } else if (!strncmp(&exp->expr[exp->expr_pos[*exp_idx]], "round", 5)) {
                xpath_func = &xpath_round;
            } else if (!strncmp(&exp->expr[exp->expr_pos[*exp_idx]], "deref", 5)) {
                xpath_func = &xpath_deref;
            }
            break;
        case 6:
            if (!strncmp(&exp->expr[exp->expr_pos[*exp_idx]], "concat", 6)) {
                xpath_func = &xpath_concat;
            } else if (!strncmp(&exp->expr[exp->expr_pos[*exp_idx]], "number", 6)) {
                xpath_func = &xpath_number;
            } else if (!strncmp(&exp->expr[exp->expr_pos[*exp_idx]], "string", 6)) {
                xpath_func = &xpath_string;
            }
            break;
        case 7:
            if (!strncmp(&exp->expr[exp->expr_pos[*exp_idx]], "boolean", 7)) {
                xpath_func = &xpath_boolean;
            } else if (!strncmp(&exp->expr[exp->expr_pos[*exp_idx]], "ceiling", 7)) {
                xpath_func = &xpath_ceiling;
            } else if (!strncmp(&exp->expr[exp->expr_pos[*exp_idx]], "current", 7)) {
                xpath_func = &xpath_current;
            }
            break;
        case 8:
            if (!strncmp(&exp->expr[exp->expr_pos[*exp_idx]], "contains", 8)) {
                xpath_func = &xpath_contains;
            } else if (!strncmp(&exp->expr[exp->expr_pos[*exp_idx]], "position", 8)) {
                xpath_func = &xpath_position;
            } else if (!strncmp(&exp->expr[exp->expr_pos[*exp_idx]], "re-match", 8)) {
                xpath_func = &xpath_re_match;
            }
            break;
        case 9:
            if (!strncmp(&exp->expr[exp->expr_pos[*exp_idx]], "substring", 9)) {
                xpath_func = &xpath_substring;
            } else if (!strncmp(&exp->expr[exp->expr_pos[*exp_idx]], "translate", 9)) {
                xpath_func = &xpath_translate;
            }
            break;
        case 10:
            if (!strncmp(&exp->expr[exp->expr_pos[*exp_idx]], "local-name", 10)) {
                xpath_func = &xpath_local_name;
            } else if (!strncmp(&exp->expr[exp->expr_pos[*exp_idx]], "enum-value", 10)) {
                xpath_func = &xpath_enum_value;
            } else if (!strncmp(&exp->expr[exp->expr_pos[*exp_idx]], "bit-is-set", 10)) {
                xpath_func = &xpath_bit_is_set;
            }
            break;
        case 11:
            if (!strncmp(&exp->expr[exp->expr_pos[*exp_idx]], "starts-with", 11)) {
                xpath_func = &xpath_starts_with;
            }
            break;
        case 12:
            if (!strncmp(&exp->expr[exp->expr_pos[*exp_idx]], "derived-from", 12)) {
                xpath_func = &xpath_derived_from;
            }
            break;
        case 13:
            if (!strncmp(&exp->expr[exp->expr_pos[*exp_idx]], "namespace-uri", 13)) {
                xpath_func = &xpath_namespace_uri;
            } else if (!strncmp(&exp->expr[exp->expr_pos[*exp_idx]], "string-length", 13)) {
                xpath_func = &xpath_string_length;
            }
            break;
        case 15:
            if (!strncmp(&exp->expr[exp->expr_pos[*exp_idx]], "normalize-space", 15)) {
                xpath_func = &xpath_normalize_space;
            } else if (!strncmp(&exp->expr[exp->expr_pos[*exp_idx]], "substring-after", 15)) {
                xpath_func = &xpath_substring_after;
            }
            break;
        case 16:
            if (!strncmp(&exp->expr[exp->expr_pos[*exp_idx]], "substring-before", 16)) {
                xpath_func = &xpath_substring_before;
            }
            break;
        case 20:
            if (!strncmp(&exp->expr[exp->expr_pos[*exp_idx]], "derived-from-or-self", 20)) {
                xpath_func = &xpath_derived_from_or_self;
            }
            break;
        }

        if (!xpath_func) {
            LOGVAL(LYE_XPATH_INTOK, LY_VLOG_NONE, NULL, "Unknown", &exp->expr[exp->expr_pos[*exp_idx]]);
            LOGVAL(LYE_SPEC, LY_VLOG_NONE, NULL,
                   "Unknown XPath function \"%.*s\".", exp->tok_len[*exp_idx], &exp->expr[exp->expr_pos[*exp_idx]]);
            return -1;
        }
    }

    LOGDBG("XPATH: %-27s %s %s[%u]", __func__, (set ? "parsed" : "skipped"),
               print_token(exp->tokens[*exp_idx]), exp->expr_pos[*exp_idx]);
    ++(*exp_idx);

    /* '(' */
    LOGDBG("XPATH: %-27s %s %s[%u]", __func__, (set ? "parsed" : "skipped"),
               print_token(exp->tokens[*exp_idx]), exp->expr_pos[*exp_idx]);
    ++(*exp_idx);

    /* ( Expr ( ',' Expr )* )? */
    if (exp->tokens[*exp_idx] != LYXP_TOKEN_PAR2) {
        if (set) {
            args = malloc(sizeof *args);
            if (!args) {
                LOGMEM;
                goto cleanup;
            }
            arg_count = 1;
            args[0] = set_copy(set);
            if (!args[0]) {
                goto cleanup;
            }

            if ((rc = eval_expr(exp, exp_idx, cur_node, args[0], options))) {
                goto cleanup;
            }
        } else {
            if ((rc = eval_expr(exp, exp_idx, cur_node, NULL, options))) {
                goto cleanup;
            }
        }
    }
    while ((exp->used > *exp_idx) && (exp->tokens[*exp_idx] == LYXP_TOKEN_COMMA)) {
        LOGDBG("XPATH: %-27s %s %s[%u]", __func__, (set ? "parsed" : "skipped"),
               print_token(exp->tokens[*exp_idx]), exp->expr_pos[*exp_idx]);
        ++(*exp_idx);

        if (set) {
            ++arg_count;
            args_aux = realloc(args, arg_count * sizeof *args);
            if (!args_aux) {
                arg_count--;
                LOGMEM;
                goto cleanup;
            }
            args = args_aux;
            args[arg_count - 1] = set_copy(set);
            if (!args[arg_count - 1]) {
                goto cleanup;
            }

            if ((rc = eval_expr(exp, exp_idx, cur_node, args[arg_count - 1], options))) {
                goto cleanup;
            }
        } else {
            if ((rc = eval_expr(exp, exp_idx, cur_node, NULL, options))) {
                goto cleanup;
            }
        }
    }

    /* ')' */
    LOGDBG("XPATH: %-27s %s %s[%u]", __func__, (set ? "parsed" : "skipped"),
               print_token(exp->tokens[*exp_idx]), exp->expr_pos[*exp_idx]);
    ++(*exp_idx);

    if (set) {
        /* evaluate function */
        rc = xpath_func(args, arg_count, cur_node, set, options);
    } else {
        rc = EXIT_SUCCESS;
    }

cleanup:
    for (i = 0; i < arg_count; ++i) {
        lyxp_set_free(args[i]);
    }
    free(args);

    return rc;
}

/**
 * @brief Evaluate Number. Logs directly on error.
 *
 * @param[in] exp Parsed XPath expression.
 * @param[in] exp_idx Position in the expression \p exp.
 * @param[in,out] set Context and result set. On NULL the rule is only parsed.
 *
 * @return EXIT_SUCCESS on success, -1 on error.
 */
static int
eval_number(struct lyxp_expr *exp, uint16_t *exp_idx, struct lyxp_set *set)
{
    long double num;
    char *endptr;

    if (set) {
        errno = 0;
        num = strtold(&exp->expr[exp->expr_pos[*exp_idx]], &endptr);
        if (errno) {
            LOGVAL(LYE_XPATH_INTOK, LY_VLOG_NONE, NULL, "Unknown", &exp->expr[exp->expr_pos[*exp_idx]]);
            LOGVAL(LYE_SPEC, LY_VLOG_NONE, NULL, "Failed to convert \"%.*s\" into a long double (%s).",
                   exp->tok_len[*exp_idx], &exp->expr[exp->expr_pos[*exp_idx]], strerror(errno));
            return -1;
        } else if (endptr - &exp->expr[exp->expr_pos[*exp_idx]] != exp->tok_len[*exp_idx]) {
            LOGVAL(LYE_XPATH_INTOK, LY_VLOG_NONE, NULL, "Unknown", &exp->expr[exp->expr_pos[*exp_idx]]);
            LOGVAL(LYE_SPEC, LY_VLOG_NONE, NULL, "Failed to convert \"%.*s\" into a long double.",
                   exp->tok_len[*exp_idx], &exp->expr[exp->expr_pos[*exp_idx]]);
            return -1;
        }

        set_fill_number(set, num);
    }

    LOGDBG("XPATH: %-27s %s %s[%u]", __func__, (set ? "parsed" : "skipped"),
               print_token(exp->tokens[*exp_idx]), exp->expr_pos[*exp_idx]);
    ++(*exp_idx);
    return EXIT_SUCCESS;
}

/**
 * @brief Evaluate PathExpr. Logs directly on error.
 *
 * [9] PathExpr ::= LocationPath | PrimaryExpr Predicate*
 *                 | PrimaryExpr Predicate* '/' RelativeLocationPath
 *                 | PrimaryExpr Predicate* '//' RelativeLocationPath
 * [1] LocationPath ::= RelativeLocationPath | AbsoluteLocationPath
 * [7] PrimaryExpr ::= '(' Expr ')' | Literal | Number | FunctionCall
 *
 * @param[in] exp Parsed XPath expression.
 * @param[in] exp_idx Position in the expression \p exp.
 * @param[in] cur_node Start node for the expression \p exp.
 * @param[in,out] set Context and result set. On NULL the rule is only parsed.
 * @param[in] options Whether to apply data node access restrictions defined for 'when' and 'must' evaluation.
 *
 * @return EXIT_SUCCESS on success, EXIT_FAILURE on unresolved when, -1 on error.
 */
static int
eval_path_expr(struct lyxp_expr *exp, uint16_t *exp_idx, struct lyd_node *cur_node, struct lyxp_set *set,
               int options)
{
    int all_desc, ret;

    switch (exp->tokens[*exp_idx]) {
    case LYXP_TOKEN_PAR1:
        /* '(' Expr ')' */

        /* '(' */
        LOGDBG("XPATH: %-27s %s %s[%u]", __func__, (set ? "parsed" : "skipped"),
               print_token(exp->tokens[*exp_idx]), exp->expr_pos[*exp_idx]);
        ++(*exp_idx);

        /* Expr */
        ret = eval_expr(exp, exp_idx, cur_node, set, options);
        if (ret) {
            return ret;
        }

        /* ')' */
        LOGDBG("XPATH: %-27s %s %s[%u]", __func__, (set ? "parsed" : "skipped"),
               print_token(exp->tokens[*exp_idx]), exp->expr_pos[*exp_idx]);
        ++(*exp_idx);

        goto predicate;

    case LYXP_TOKEN_DOT:
    case LYXP_TOKEN_DDOT:
    case LYXP_TOKEN_AT:
    case LYXP_TOKEN_NAMETEST:
    case LYXP_TOKEN_NODETYPE:
        /* RelativeLocationPath */
        ret = eval_relative_location_path(exp, exp_idx, cur_node, 0, set, options);
        if (ret) {
            return ret;
        }
        break;

    case LYXP_TOKEN_FUNCNAME:
        /* FunctionCall */
        if (!set || (options & LYXP_SNODE_ALL)) {
            if (set) {
                /* the only function returning node-set - thus relevant */
                if ((exp->tok_len[*exp_idx] == 7) && !strncmp(&exp->expr[exp->expr_pos[*exp_idx]], "current", 7)) {
                    xpath_current(NULL, 0, cur_node, set, options);
                } else if ((exp->tok_len[*exp_idx] == 5) && !strncmp(&exp->expr[exp->expr_pos[*exp_idx]], "deref", 5)) {
                    ret = eval_function_call(exp, exp_idx, cur_node, set, options);
                    if (ret) {
                        return ret;
                    }
                    goto predicate;
                } else {
                    set_snode_clear_ctx(set);
                }
            }
            ret = eval_function_call(exp, exp_idx, cur_node, NULL, options);
        } else {
            ret = eval_function_call(exp, exp_idx, cur_node, set, options);
        }
        if (ret) {
            return ret;
        }

        goto predicate;

    case LYXP_TOKEN_OPERATOR_PATH:
        /* AbsoluteLocationPath */
        ret = eval_absolute_location_path(exp, exp_idx, cur_node, set, options);
        if (ret) {
            return ret;
        }
        break;

    case LYXP_TOKEN_LITERAL:
        /* Literal */
        if (!set || (options & LYXP_SNODE_ALL)) {
            if (set) {
                set_snode_clear_ctx(set);
            }
            eval_literal(exp, exp_idx, NULL);
        } else {
            eval_literal(exp, exp_idx, set);
        }

        goto predicate;

    case LYXP_TOKEN_NUMBER:
        /* Number */
        if (!set || (options & LYXP_SNODE_ALL)) {
            if (set) {
                set_snode_clear_ctx(set);
            }
            ret = eval_number(exp, exp_idx, NULL);
        } else {
            ret = eval_number(exp, exp_idx, set);
        }
        if (ret) {
            return ret;
        }

        goto predicate;

    default:
        LOGVAL(LYE_XPATH_INTOK, LY_VLOG_NONE, NULL,
               print_token(exp->tokens[*exp_idx]), &exp->expr[exp->expr_pos[*exp_idx]]);
        return -1;
    }

    return EXIT_SUCCESS;

predicate:
    /* Predicate* */
    while ((exp->used > *exp_idx) && (exp->tokens[*exp_idx] == LYXP_TOKEN_BRACK1)) {
        ret = eval_predicate(exp, exp_idx, cur_node, set, options);
        if (ret) {
            return ret;
        }
    }

    /* ('/' or '//') RelativeLocationPath */
    if ((exp->used > *exp_idx) && (exp->tokens[*exp_idx] == LYXP_TOKEN_OPERATOR_PATH)) {

        /* evaluate '/' or '//' */
        if (exp->tok_len[*exp_idx] == 1) {
            all_desc = 0;
        } else {
            assert(exp->tok_len[*exp_idx] == 2);
            all_desc = 1;
        }

        LOGDBG("XPATH: %-27s %s %s[%u]", __func__, (set ? "parsed" : "skipped"),
               print_token(exp->tokens[*exp_idx]), exp->expr_pos[*exp_idx]);
        ++(*exp_idx);

        ret = eval_relative_location_path(exp, exp_idx, cur_node, all_desc, set, options);
        if (ret) {
            return ret;
        }
    }

    return EXIT_SUCCESS;
}

/**
 * @brief Evaluate UnaryExpr. Logs directly on error.
 *
 * [16] UnaryExpr ::= UnionExpr | '-' UnaryExpr
 * [17] UnionExpr ::= PathExpr | UnionExpr '|' PathExpr
 *
 * @param[in] exp Parsed XPath expression.
 * @param[in] exp_idx Position in the expression \p exp.
 * @param[in] cur_node Start node for the expression \p exp.
 * @param[in,out] set Context and result set. On NULL the rule is only parsed.
 * @param[in] options Whether to apply data node access restrictions defined for 'when' and 'must' evaluation.
 *
 * @return EXIT_SUCCESS on success, EXIT_FAILURE on unresolved when, -1 on error.
 */
static int
eval_unary_expr(struct lyxp_expr *exp, uint16_t *exp_idx, struct lyd_node *cur_node, struct lyxp_set *set,
                int options)
{
    int unary_minus, ret;
    uint16_t op_exp;
    struct lyxp_set orig_set, set2;

    /* ('-')* */
    unary_minus = -1;
    while (!exp_check_token(exp, *exp_idx, LYXP_TOKEN_OPERATOR_MATH, 0)
            && (exp->expr[exp->expr_pos[*exp_idx]] == '-')) {
        if (unary_minus == -1) {
            unary_minus = *exp_idx;
        } else {
            /* double '-' makes '+', ignore */
            unary_minus = -1;
        }
        LOGDBG("XPATH: %-27s %s %s[%u]", __func__, (set ? "parsed" : "skipped"),
               print_token(exp->tokens[*exp_idx]), exp->expr_pos[*exp_idx]);
        ++(*exp_idx);
    }

    memset(&orig_set, 0, sizeof orig_set);
    memset(&set2, 0, sizeof set2);

    op_exp = exp_repeat_peek(exp, *exp_idx);
    if (op_exp && (exp->tokens[op_exp] == LYXP_TOKEN_OPERATOR_UNI)) {
        /* there is an operator */
        exp_repeat_pop(exp, *exp_idx);
        set_fill_set(&orig_set, set);
    } else {
        op_exp = 0;
    }

    /* PathExpr */
    ret = eval_path_expr(exp, exp_idx, cur_node, set, options);
    if (ret) {
        lyxp_set_cast(&orig_set, LYXP_SET_EMPTY, cur_node, options);
        return ret;
    }

    /* ('|' PathExpr)* */
    while (op_exp) {
        LOGDBG("XPATH: %-27s %s %s[%u]", __func__, (set ? "parsed" : "skipped"),
               print_token(exp->tokens[*exp_idx]), exp->expr_pos[*exp_idx]);
        ++(*exp_idx);

        op_exp = exp_repeat_peek(exp, *exp_idx);
        if (op_exp && (exp->tokens[op_exp] == LYXP_TOKEN_OPERATOR_UNI)) {
            /* there is another operator */
            exp_repeat_pop(exp, *exp_idx);
        } else {
            op_exp = 0;
        }

        if (!set) {
            ret = eval_path_expr(exp, exp_idx, cur_node, NULL, options);
            if (ret) {
                return ret;
            }
            continue;
        }

        set_fill_set(&set2, &orig_set);
        ret = eval_path_expr(exp, exp_idx, cur_node, &set2, options);
        if (ret) {
            lyxp_set_cast(&orig_set, LYXP_SET_EMPTY, cur_node, options);
            lyxp_set_cast(&set2, LYXP_SET_EMPTY, cur_node, options);
            return ret;
        }

        /* eval */
        if (options & LYXP_SNODE_ALL) {
            set_snode_merge(set, &set2);
        } else if (moveto_union(set, &set2, cur_node, options)) {
            lyxp_set_cast(&orig_set, LYXP_SET_EMPTY, cur_node, options);
            lyxp_set_cast(&set2, LYXP_SET_EMPTY, cur_node, options);
            return -1;
        }
    }

    lyxp_set_cast(&orig_set, LYXP_SET_EMPTY, cur_node, options);
    /* now we have all the unions in set and no other memory allocated */

    if (set && (unary_minus > -1) && !(options & LYXP_SNODE_ALL)) {
        if (moveto_op_math(set, NULL, &exp->expr[exp->expr_pos[unary_minus]], cur_node, options)) {
            return -1;
        }
    }

    return EXIT_SUCCESS;
}

/**
 * @brief Evaluate MultiplicativeExpr. Logs directly on error.
 *
 * [15] MultiplicativeExpr ::= UnaryExpr
 *                     | MultiplicativeExpr '*' UnaryExpr
 *                     | MultiplicativeExpr 'div' UnaryExpr
 *                     | MultiplicativeExpr 'mod' UnaryExpr
 *
 * @param[in] exp Parsed XPath expression.
 * @param[in] exp_idx Position in the expression \p exp.
 * @param[in] cur_node Start node for the expression \p exp.
 * @param[in,out] set Context and result set. On NULL the rule is only parsed.
 * @param[in] options Whether to apply data node access restrictions defined for 'when' and 'must' evaluation.
 *
 * @return EXIT_SUCCESS on success, EXIT_FAILURE on unresolved when, -1 on error.
 */
static int
eval_multiplicative_expr(struct lyxp_expr *exp, uint16_t *exp_idx, struct lyd_node *cur_node, struct lyxp_set *set,
                         int options)
{
    int ret;
    uint16_t this_op, op_exp;
    struct lyxp_set orig_set, set2;

    memset(&orig_set, 0, sizeof orig_set);
    memset(&set2, 0, sizeof set2);

    op_exp = exp_repeat_peek(exp, *exp_idx);
    if (op_exp && (exp->tokens[op_exp] == LYXP_TOKEN_OPERATOR_MATH)
            && ((exp->expr[exp->expr_pos[op_exp]] == '*') || (exp->tok_len[op_exp] == 3))) {
        /* there is an operator */
        exp_repeat_pop(exp, *exp_idx);
        set_fill_set(&orig_set, set);
    } else {
        op_exp = 0;
    }

    /* UnaryExpr */
    ret = eval_unary_expr(exp, exp_idx, cur_node, set, options);
    if (ret) {
        lyxp_set_cast(&orig_set, LYXP_SET_EMPTY, cur_node, options);
        return ret;
    }

    /* ('*' / 'div' / 'mod' UnaryExpr)* */
    while (op_exp) {
        this_op = *exp_idx;

        LOGDBG("XPATH: %-27s %s %s[%u]", __func__, (set ? "parsed" : "skipped"),
               print_token(exp->tokens[*exp_idx]), exp->expr_pos[*exp_idx]);
        ++(*exp_idx);

        op_exp = exp_repeat_peek(exp, *exp_idx);
        if (op_exp && (exp->tokens[op_exp] == LYXP_TOKEN_OPERATOR_MATH)
                && ((exp->expr[exp->expr_pos[op_exp]] == '*') || (exp->tok_len[op_exp] == 3))) {
            /* there is another operator */
            exp_repeat_pop(exp, *exp_idx);
        } else {
            op_exp = 0;
        }

        if (!set) {
            ret = eval_unary_expr(exp, exp_idx, cur_node, NULL, options);
            if (ret) {
                return ret;
            }
            continue;
        }

        set_fill_set(&set2, &orig_set);
        ret = eval_unary_expr(exp, exp_idx, cur_node, &set2, options);
        if (ret) {
            lyxp_set_cast(&orig_set, LYXP_SET_EMPTY, cur_node, options);
            lyxp_set_cast(&set2, LYXP_SET_EMPTY, cur_node, options);
            return ret;
        }

        /* eval */
        if (options & LYXP_SNODE_ALL) {
            set_snode_merge(set, &set2);
            set_snode_clear_ctx(set);
        } else {
            if (moveto_op_math(set, &set2, &exp->expr[exp->expr_pos[this_op]], cur_node, options)) {
                lyxp_set_cast(&orig_set, LYXP_SET_EMPTY, cur_node, options);
                lyxp_set_cast(&set2, LYXP_SET_EMPTY, cur_node, options);
                return -1;
            }
        }
    }

    lyxp_set_cast(&orig_set, LYXP_SET_EMPTY, cur_node, options);
    return EXIT_SUCCESS;
}

/**
 * @brief Evaluate AdditiveExpr. Logs directly on error.
 *
 * [14] AdditiveExpr ::= MultiplicativeExpr
 *                     | AdditiveExpr '+' MultiplicativeExpr
 *                     | AdditiveExpr '-' MultiplicativeExpr
 *
 * @param[in] exp Parsed XPath expression.
 * @param[in] exp_idx Position in the expression \p exp.
 * @param[in] cur_node Start node for the expression \p exp.
 * @param[in,out] set Context and result set. On NULL the rule is only parsed.
 * @param[in] options Whether to apply data node access restrictions defined for 'when' and 'must' evaluation.
 *
 * @return EXIT_SUCCESS on success, EXIT_FAILURE on unresolved when, -1 on error.
 */
static int
eval_additive_expr(struct lyxp_expr *exp, uint16_t *exp_idx, struct lyd_node *cur_node, struct lyxp_set *set,
                   int options)
{
    int ret;
    uint16_t this_op, op_exp;
    struct lyxp_set orig_set, set2;

    memset(&orig_set, 0, sizeof orig_set);
    memset(&set2, 0, sizeof set2);

    op_exp = exp_repeat_peek(exp, *exp_idx);
    if (op_exp && (exp->tokens[op_exp] == LYXP_TOKEN_OPERATOR_MATH)
            && ((exp->expr[exp->expr_pos[op_exp]] == '+') || (exp->expr[exp->expr_pos[op_exp]] == '-'))) {
        /* there is an operator */
        exp_repeat_pop(exp, *exp_idx);
        set_fill_set(&orig_set, set);
    } else {
        op_exp = 0;
    }

    /* MultiplicativeExpr */
    ret = eval_multiplicative_expr(exp, exp_idx, cur_node, set, options);
    if (ret) {
        lyxp_set_cast(&orig_set, LYXP_SET_EMPTY, cur_node, options);
        return ret;
    }

    /* ('+' / '-' MultiplicativeExpr)* */
    while (op_exp) {
        this_op = *exp_idx;

        LOGDBG("XPATH: %-27s %s %s[%u]", __func__, (set ? "parsed" : "skipped"),
               print_token(exp->tokens[*exp_idx]), exp->expr_pos[*exp_idx]);
        ++(*exp_idx);

        op_exp = exp_repeat_peek(exp, *exp_idx);
        if (op_exp && (exp->tokens[op_exp] == LYXP_TOKEN_OPERATOR_MATH)
                && ((exp->expr[exp->expr_pos[op_exp]] == '+') || (exp->expr[exp->expr_pos[op_exp]] == '-'))) {
            /* there is another operator */
            exp_repeat_pop(exp, *exp_idx);
        } else {
            op_exp = 0;
        }

        if (!set) {
            ret = eval_multiplicative_expr(exp, exp_idx, cur_node, NULL, options);
            if (ret) {
                return ret;
            }
            continue;
        }

        set_fill_set(&set2, &orig_set);
        ret = eval_multiplicative_expr(exp, exp_idx, cur_node, &set2, options);
        if (ret) {
            lyxp_set_cast(&orig_set, LYXP_SET_EMPTY, cur_node, options);
            lyxp_set_cast(&set2, LYXP_SET_EMPTY, cur_node, options);
            return ret;
        }

        /* eval */
        if (options & LYXP_SNODE_ALL) {
            set_snode_merge(set, &set2);
            set_snode_clear_ctx(set);
        } else {
            if (moveto_op_math(set, &set2, &exp->expr[exp->expr_pos[this_op]], cur_node, options)) {
                lyxp_set_cast(&orig_set, LYXP_SET_EMPTY, cur_node, options);
                lyxp_set_cast(&set2, LYXP_SET_EMPTY, cur_node, options);
                return -1;
            }
        }
    }

    lyxp_set_cast(&orig_set, LYXP_SET_EMPTY, cur_node, options);
    return EXIT_SUCCESS;
}

/**
 * @brief Evaluate RelationalExpr. Logs directly on error.
 *
 * [13] RelationalExpr ::= AdditiveExpr
 *                       | RelationalExpr '<' AdditiveExpr
 *                       | RelationalExpr '>' AdditiveExpr
 *                       | RelationalExpr '<=' AdditiveExpr
 *                       | RelationalExpr '>=' AdditiveExpr
 *
 * @param[in] exp Parsed XPath expression.
 * @param[in] exp_idx Position in the expression \p exp.
 * @param[in] cur_node Start node for the expression \p exp.
 * @param[in,out] set Context and result set. On NULL the rule is only parsed.
 * @param[in] options Whether to apply data node access restrictions defined for 'when' and 'must' evaluation.
 *
 * @return EXIT_SUCCESS on success, EXIT_FAILURE on unresolved when, -1 on error.
 */
static int
eval_relational_expr(struct lyxp_expr *exp, uint16_t *exp_idx, struct lyd_node *cur_node, struct lyxp_set *set,
                     int options)
{
    int ret;
    uint16_t this_op, op_exp;
    struct lyxp_set orig_set, set2;

    memset(&orig_set, 0, sizeof orig_set);
    memset(&set2, 0, sizeof set2);

    op_exp = exp_repeat_peek(exp, *exp_idx);
    if (op_exp && (exp->tokens[op_exp] == LYXP_TOKEN_OPERATOR_COMP)
            && ((exp->expr[exp->expr_pos[op_exp]] == '<') || (exp->expr[exp->expr_pos[op_exp]] == '>'))) {
        /* there is an operator */
        exp_repeat_pop(exp, *exp_idx);
        set_fill_set(&orig_set, set);
    } else {
        op_exp = 0;
    }

    /* AdditiveExpr */
    ret = eval_additive_expr(exp, exp_idx, cur_node, set, options);
    if (ret) {
        lyxp_set_cast(&orig_set, LYXP_SET_EMPTY, cur_node, options);
        return ret;
    }

    /* ('<' / '>' / '<=' / '>=' AdditiveExpr)* */
    while (op_exp) {
        this_op = *exp_idx;

        LOGDBG("XPATH: %-27s %s %s[%u]", __func__, (set ? "parsed" : "skipped"),
               print_token(exp->tokens[*exp_idx]), exp->expr_pos[*exp_idx]);
        ++(*exp_idx);

        op_exp = exp_repeat_peek(exp, *exp_idx);
        if (op_exp && (exp->tokens[op_exp] == LYXP_TOKEN_OPERATOR_COMP)
                && ((exp->expr[exp->expr_pos[op_exp]] == '<') || (exp->expr[exp->expr_pos[op_exp]] == '>'))) {
            /* there is another operator */
            exp_repeat_pop(exp, *exp_idx);
        } else {
            op_exp = 0;
        }

        if (!set) {
            ret = eval_additive_expr(exp, exp_idx, cur_node, NULL, options);
            if (ret) {
                return ret;
            }
            continue;
        }

        set_fill_set(&set2, &orig_set);
        ret = eval_additive_expr(exp, exp_idx, cur_node, &set2, options);
        if (ret) {
            lyxp_set_cast(&orig_set, LYXP_SET_EMPTY, cur_node, options);
            lyxp_set_cast(&set2, LYXP_SET_EMPTY, cur_node, options);
            return ret;
        }

        /* eval */
        if (options & LYXP_SNODE_ALL) {
            set_snode_merge(set, &set2);
            set_snode_clear_ctx(set);
        } else {
            if (moveto_op_comp(set, &set2, &exp->expr[exp->expr_pos[this_op]], cur_node, options)) {
                lyxp_set_cast(&orig_set, LYXP_SET_EMPTY, cur_node, options);
                lyxp_set_cast(&set2, LYXP_SET_EMPTY, cur_node, options);
                return -1;
            }
        }
    }

    lyxp_set_cast(&orig_set, LYXP_SET_EMPTY, cur_node, options);
    return EXIT_SUCCESS;
}

/**
 * @brief Evaluate EqualityExpr. Logs directly on error.
 *
 * [12] EqualityExpr ::= RelationalExpr | EqualityExpr '=' RelationalExpr
 *                     | EqualityExpr '!=' RelationalExpr
 *
 * @param[in] exp Parsed XPath expression.
 * @param[in] exp_idx Position in the expression \p exp.
 * @param[in] cur_node Start node for the expression \p exp.
 * @param[in,out] set Context and result set. On NULL the rule is only parsed.
 * @param[in] options Whether to apply data node access restrictions defined for 'when' and 'must' evaluation.
 *
 * @return EXIT_SUCCESS on success, EXIT_FAILURE on unresolved when, -1 on error.
 */
static int
eval_equality_expr(struct lyxp_expr *exp, uint16_t *exp_idx, struct lyd_node *cur_node, struct lyxp_set *set,
                   int options)
{
    int ret;
    uint16_t this_op, op_exp;
    struct lyxp_set orig_set, set2;

    memset(&orig_set, 0, sizeof orig_set);
    memset(&set2, 0, sizeof set2);

    op_exp = exp_repeat_peek(exp, *exp_idx);
    if (op_exp && (exp->tokens[op_exp] == LYXP_TOKEN_OPERATOR_COMP)
            && ((exp->expr[exp->expr_pos[op_exp]] == '=') || (exp->expr[exp->expr_pos[op_exp]] == '!'))) {
        /* there is an operator */
        exp_repeat_pop(exp, *exp_idx);
        set_fill_set(&orig_set, set);
    } else {
        op_exp = 0;
    }

    /* RelationalExpr */
    ret = eval_relational_expr(exp, exp_idx, cur_node, set, options);
    if (ret) {
        lyxp_set_cast(&orig_set, LYXP_SET_EMPTY, cur_node, options);
        return ret;
    }

    /* ('=' / '!=' RelationalExpr)* */
    while (op_exp) {
        this_op = *exp_idx;

        LOGDBG("XPATH: %-27s %s %s[%u]", __func__, (set ? "parsed" : "skipped"),
               print_token(exp->tokens[*exp_idx]), exp->expr_pos[*exp_idx]);
        ++(*exp_idx);

        op_exp = exp_repeat_peek(exp, *exp_idx);
        if (op_exp && (exp->tokens[op_exp] == LYXP_TOKEN_OPERATOR_COMP)
                && ((exp->expr[exp->expr_pos[op_exp]] == '=') || (exp->expr[exp->expr_pos[op_exp]] == '!'))) {
            /* there is another operator */
            exp_repeat_pop(exp, *exp_idx);
        } else {
            op_exp = 0;
        }

        if (!set) {
            ret = eval_relational_expr(exp, exp_idx, cur_node, NULL, options);
            if (ret) {
                return ret;
            }
            continue;
        }

        set_fill_set(&set2, &orig_set);
        ret = eval_relational_expr(exp, exp_idx, cur_node, &set2, options);
        if (ret) {
            lyxp_set_cast(&orig_set, LYXP_SET_EMPTY, cur_node, options);
            lyxp_set_cast(&set2, LYXP_SET_EMPTY, cur_node, options);
            return ret;
        }

        /* eval */
        if (options & LYXP_SNODE_ALL) {
            set_snode_merge(set, &set2);
            set_snode_clear_ctx(set);
        } else {
            if (moveto_op_comp(set, &set2, &exp->expr[exp->expr_pos[this_op]], cur_node, options)) {
                lyxp_set_cast(&orig_set, LYXP_SET_EMPTY, cur_node, options);
                lyxp_set_cast(&set2, LYXP_SET_EMPTY, cur_node, options);
                return -1;
            }
        }
    }

    lyxp_set_cast(&orig_set, LYXP_SET_EMPTY, cur_node, options);
    return EXIT_SUCCESS;
}

/**
 * @brief Evaluate AndExpr. Logs directly on error.
 *
 * [11] AndExpr ::= EqualityExpr | AndExpr 'and' EqualityExpr
 *
 * @param[in] exp Parsed XPath expression.
 * @param[in] exp_idx Position in the expression \p exp.
 * @param[in] cur_node Start node for the expression \p exp.
 * @param[in,out] set Context and result set. On NULL the rule is only parsed.
 * @param[in] options Whether to apply data node access restrictions defined for 'when' and 'must' evaluation.
 *
 * @return EXIT_SUCCESS on success, EXIT_FAILURE on unresolved when, -1 on error.
 */
static int
eval_and_expr(struct lyxp_expr *exp, uint16_t *exp_idx, struct lyd_node *cur_node, struct lyxp_set *set,
              int options)
{
    int ret;
    uint16_t op_exp;
    struct lyxp_set orig_set, set2;

    memset(&orig_set, 0, sizeof orig_set);
    memset(&set2, 0, sizeof set2);

    op_exp = exp_repeat_peek(exp, *exp_idx);
    if (op_exp && (exp->tokens[op_exp] == LYXP_TOKEN_OPERATOR_LOG) && (exp->tok_len[op_exp] == 3)) {
        /* there is an operator */
        exp_repeat_pop(exp, *exp_idx);
        set_fill_set(&orig_set, set);
    } else {
        op_exp = 0;
    }

    /* EqualityExpr */
    ret = eval_equality_expr(exp, exp_idx, cur_node, set, options);
    if (ret) {
        lyxp_set_cast(&orig_set, LYXP_SET_EMPTY, cur_node, options);
        return ret;
    }

    /* cast to boolean, we know that will be the final result */
    if (op_exp) {
        if (set && (options & LYXP_SNODE_ALL)) {
            set_snode_clear_ctx(set);
        } else {
            lyxp_set_cast(set, LYXP_SET_BOOLEAN, cur_node, options);
        }
    }

    /* ('and' EqualityExpr)* */
    while (op_exp) {
        LOGDBG("XPATH: %-27s %s %s[%u]", __func__, (!set || !set->val.bool ? "skipped" : "parsed"),
               print_token(exp->tokens[*exp_idx]), exp->expr_pos[*exp_idx]);
        ++(*exp_idx);

        op_exp = exp_repeat_peek(exp, *exp_idx);
        if (op_exp && (exp->tokens[op_exp] == LYXP_TOKEN_OPERATOR_LOG) && (exp->tok_len[op_exp] == 3)) {
            /* there is another operator */
            exp_repeat_pop(exp, *exp_idx);
        } else {
            op_exp = 0;
        }

        /* lazy evaluation */
        if (!set || ((set->type == LYXP_SET_BOOLEAN) && !set->val.bool)) {
            ret = eval_equality_expr(exp, exp_idx, cur_node, NULL, options);
            if (ret) {
                return ret;
            }
            continue;
        }

        set_fill_set(&set2, &orig_set);
        ret = eval_equality_expr(exp, exp_idx, cur_node, &set2, options);
        if (ret) {
            lyxp_set_cast(&orig_set, LYXP_SET_EMPTY, cur_node, options);
            lyxp_set_cast(&set2, LYXP_SET_EMPTY, cur_node, options);
            return ret;
        }

        /* eval - just get boolean value actually */
        if (set->type == LYXP_SET_SNODE_SET) {
            set_snode_clear_ctx(&set2);
            set_snode_merge(set, &set2);
        } else {
            lyxp_set_cast(&set2, LYXP_SET_BOOLEAN, cur_node, options);
            set_fill_set(set, &set2);
        }
    }

    lyxp_set_cast(&orig_set, LYXP_SET_EMPTY, cur_node, options);
    return EXIT_SUCCESS;
}

/**
 * @brief Evaluate Expr. Logs directly on error.
 *
 * [10] Expr ::= AndExpr | Expr 'or' AndExpr
 *
 * @param[in] exp Parsed XPath expression.
 * @param[in] exp_idx Position in the expression \p exp.
 * @param[in] cur_node Start node for the expression \p exp.
 * @param[in,out] set Context and result set. On NULL the rule is only parsed.
 * @param[in] options Whether to apply data node access restrictions defined for 'when' and 'must' evaluation.
 *
 * @return EXIT_SUCCESS on success, EXIT_FAILURE on unresolved when, -1 on error.
 */
static int
eval_expr(struct lyxp_expr *exp, uint16_t *exp_idx, struct lyd_node *cur_node, struct lyxp_set *set, int options)
{
    int ret;
    uint16_t op_exp;
    struct lyxp_set orig_set, set2;

    memset(&orig_set, 0, sizeof orig_set);
    memset(&set2, 0, sizeof set2);

    op_exp = exp_repeat_peek(exp, *exp_idx);
    if (op_exp && (exp->tokens[op_exp] == LYXP_TOKEN_OPERATOR_LOG) && (exp->tok_len[op_exp] == 2)) {
        /* there is an operator */
        exp_repeat_pop(exp, *exp_idx);
        set_fill_set(&orig_set, set);
    } else {
        op_exp = 0;
    }

    /* AndExpr */
    ret = eval_and_expr(exp, exp_idx, cur_node, set, options);
    if (ret) {
        lyxp_set_cast(&orig_set, LYXP_SET_EMPTY, cur_node, options);
        return ret;
    }

    /* cast to boolean, we know that will be the final result */
    if (op_exp) {
        if (set && (options & LYXP_SNODE_ALL)) {
            set_snode_clear_ctx(set);
        } else {
            lyxp_set_cast(set, LYXP_SET_BOOLEAN, cur_node, options);
        }
    }

    /* ('or' AndExpr)* */
    while (op_exp) {
        LOGDBG("XPATH: %-27s %s %s[%u]", __func__, (!set || set->val.bool ? "skipped" : "parsed"),
               print_token(exp->tokens[*exp_idx]), exp->expr_pos[*exp_idx]);
        ++(*exp_idx);

        op_exp = exp_repeat_peek(exp, *exp_idx);
        if (op_exp && (exp->tokens[op_exp] == LYXP_TOKEN_OPERATOR_LOG) && (exp->tok_len[op_exp] == 2)) {
            /* there is another operator */
            exp_repeat_pop(exp, *exp_idx);
        } else {
            op_exp = 0;
        }

        /* lazy evaluation */
        if (!set || ((set->type == LYXP_SET_BOOLEAN) && set->val.bool)) {
            ret = eval_and_expr(exp, exp_idx, cur_node, NULL, options);
            if (ret) {
                return ret;
            }
            continue;
        }

        set_fill_set(&set2, &orig_set);
        ret = eval_and_expr(exp, exp_idx, cur_node, &set2, options);
        if (ret) {
            lyxp_set_cast(&orig_set, LYXP_SET_EMPTY, cur_node, options);
            lyxp_set_cast(&set2, LYXP_SET_EMPTY, cur_node, options);
            return ret;
        }

        /* eval - just get boolean value actually */
        if (set->type == LYXP_SET_SNODE_SET) {
            set_snode_clear_ctx(&set2);
            set_snode_merge(set, &set2);
        } else {
            lyxp_set_cast(&set2, LYXP_SET_BOOLEAN, cur_node, options);
            set_fill_set(set, &set2);
        }
    }

    lyxp_set_cast(&orig_set, LYXP_SET_EMPTY, cur_node, options);
    return EXIT_SUCCESS;
}

int
lyxp_eval(const char *expr, const struct lyd_node *cur_node, enum lyxp_node_type cur_node_type, struct lyxp_set *set,
          int options)
{
    struct lyxp_expr *exp;
    uint16_t exp_idx = 0;
    int rc = -1;

    if (!expr || !set) {
        ly_errno = LY_EINVAL;
        return EXIT_FAILURE;
    }

    exp = lyxp_parse_expr(expr);
    if (!exp) {
        rc = -1;
        goto finish;
    }

    rc = reparse_expr(exp, &exp_idx);
    if (rc) {
        goto finish;
    } else if (exp->used > exp_idx) {
        LOGVAL(LYE_XPATH_INTOK, LY_VLOG_NONE, NULL, "Unknown", &exp->expr[exp->expr_pos[exp_idx]]);
        LOGVAL(LYE_SPEC, LY_VLOG_NONE, NULL, "Unparsed characters \"%s\" left at the end of an XPath expression.",
               &exp->expr[exp->expr_pos[exp_idx]]);
        rc = -1;
        goto finish;
    }

    print_expr_struct_debug(exp);

    exp_idx = 0;
    memset(set, 0, sizeof *set);
    if (cur_node) {
        set_insert_node(set, (struct lyd_node *)cur_node, 0, cur_node_type, 0);
    }

    rc = eval_expr(exp, &exp_idx, (struct lyd_node *)cur_node, set, options);
    if ((rc == -1) && cur_node) {
        LOGPATH(LY_VLOG_LYD, cur_node);
    }

finish:
    lyxp_exp_free(exp);
    return rc;
}

#if 0

/* full xml printing of set elements, not used currently */

void xml_print_node(struct lyout *out, int level, struct lyd_node *node, int toplevel);

void
lyxp_set_print_xml(FILE *f, struct lyxp_set *set)
{
    uint32_t i;
    char *str_num;
    struct lyout out;

    out.type = LYOUT_STREAM;
    out.method.f = f;

    switch (set->type) {
    case LYXP_SET_EMPTY:
        ly_print(&out, "Empty XPath set\n\n");
        break;
    case LYXP_SET_BOOLEAN:
        ly_print(&out, "Boolean XPath set:\n");
        ly_print(&out, "%s\n\n", set->value.bool ? "true" : "false");
        break;
    case LYXP_SET_STRING:
        ly_print(&out, "String XPath set:\n");
        ly_print(&out, "\"%s\"\n\n", set->value.str);
        break;
    case LYXP_SET_NUMBER:
        ly_print(&out, "Number XPath set:\n");

        if (isnan(set->value.num)) {
            str_num = strdup("NaN");
        } else if ((set->value.num == 0) || (set->value.num == -0.0f)) {
            str_num = strdup("0");
        } else if (isinf(set->value.num) && !signbit(set->value.num)) {
            str_num = strdup("Infinity");
        } else if (isinf(set->value.num) && signbit(set->value.num)) {
            str_num = strdup("-Infinity");
        } else if ((long long)set->value.num == set->value.num) {
            if (asprintf(&str_num, "%lld", (long long)set->value.num) == -1) {
                str_num = NULL;
            }
        } else {
            if (asprintf(&str_num, "%03.1Lf", set->value.num) == -1) {
                str_num = NULL;
            }
        }
        if (!str_num) {
            LOGMEM;
            return;
        }
        ly_print(&out, "%s\n\n", str_num);
        free(str_num);
        break;
    case LYXP_SET_NODE_SET:
        ly_print(&out, "Node XPath set:\n");

        for (i = 0; i < set->used; ++i) {
            ly_print(&out, "%d. ", i + 1);
            switch (set->node_type[i]) {
            case LYXP_NODE_ROOT_ALL:
                ly_print(&out, "ROOT all\n\n");
                break;
            case LYXP_NODE_ROOT_CONFIG:
                ly_print(&out, "ROOT config\n\n");
                break;
            case LYXP_NODE_ROOT_STATE:
                ly_print(&out, "ROOT state\n\n");
                break;
            case LYXP_NODE_ROOT_NOTIF:
                ly_print(&out, "ROOT notification \"%s\"\n\n", set->value.nodes[i]->schema->name);
                break;
            case LYXP_NODE_ROOT_RPC:
                ly_print(&out, "ROOT rpc \"%s\"\n\n", set->value.nodes[i]->schema->name);
                break;
            case LYXP_NODE_ROOT_OUTPUT:
                ly_print(&out, "ROOT output \"%s\"\n\n", set->value.nodes[i]->schema->name);
                break;
            case LYXP_NODE_ELEM:
                ly_print(&out, "ELEM \"%s\"\n", set->value.nodes[i]->schema->name);
                xml_print_node(&out, 1, set->value.nodes[i], 1);
                ly_print(&out, "\n");
                break;
            case LYXP_NODE_TEXT:
                ly_print(&out, "TEXT \"%s\"\n\n", ((struct lyd_node_leaf_list *)set->value.nodes[i])->value_str);
                break;
            case LYXP_NODE_ATTR:
                ly_print(&out, "ATTR \"%s\" = \"%s\"\n\n", set->value.attrs[i]->name, set->value.attrs[i]->value);
                break;
            }
        }
        break;
    }
}

#endif

int
lyxp_set_cast(struct lyxp_set *set, enum lyxp_set_type target, const struct lyd_node *cur_node, int options)
{
    long double num;
    char *str;

    if (!set || (set->type == target)) {
        return EXIT_SUCCESS;
    }

    /* it's not possible to convert anything into a node set */
    assert((target != LYXP_SET_NODE_SET) && ((set->type != LYXP_SET_SNODE_SET) || (target == LYXP_SET_EMPTY)));

    if (set->type == LYXP_SET_SNODE_SET) {
        free(set->val.snodes);
        return -1;
    }

    /* to STRING */
    if ((target == LYXP_SET_STRING) || ((target == LYXP_SET_NUMBER)
            && ((set->type == LYXP_SET_NODE_SET) || (set->type == LYXP_SET_EMPTY)))) {
        switch (set->type) {
        case LYXP_SET_NUMBER:
            if (isnan(set->val.num)) {
                set->val.str = strdup("NaN");
            } else if ((set->val.num == 0) || (set->val.num == -0.0f)) {
                set->val.str = strdup("0");
            } else if (isinf(set->val.num) && !signbit(set->val.num)) {
                set->val.str = strdup("Infinity");
            } else if (isinf(set->val.num) && signbit(set->val.num)) {
                set->val.str = strdup("-Infinity");
            } else if ((long long)set->val.num == set->val.num) {
                if (asprintf(&str, "%lld", (long long)set->val.num) == -1) {
                    LOGMEM;
                    return -1;
                }
                set->val.str = str;
            } else {
                if (asprintf(&str, "%03.1Lf", set->val.num) == -1) {
                    LOGMEM;
                    return -1;
                }
                set->val.str = str;
            }
            break;
        case LYXP_SET_BOOLEAN:
            if (set->val.bool) {
                set->val.str = strdup("true");
            } else {
                set->val.str = strdup("false");
            }
            break;
        case LYXP_SET_NODE_SET:
            assert(set->used);

#ifndef NDEBUG
            /* we need the set sorted, it affects the result */
            if (set_sort(set, cur_node, options) > 1) {
                LOGERR(LY_EINT, "XPath set was expected to be sorted, but is not (%s).", __func__);
            }
#endif

            str = cast_node_set_to_string(set, (struct lyd_node *)cur_node, options);
            if (!str) {
                return -1;
            }
            free(set->val.nodes);
            set->val.str = str;
            break;
        case LYXP_SET_EMPTY:
            set->val.str = strdup("");
            if (!set->val.str) {
                LOGMEM;
                return -1;
            }
            break;
        default:
            LOGINT;
            return -1;
        }
        set->type = LYXP_SET_STRING;
    }

    /* to NUMBER */
    if (target == LYXP_SET_NUMBER) {
        switch (set->type) {
        case LYXP_SET_STRING:
            num = cast_string_to_number(set->val.str);
            free(set->val.str);
            set->val.num = num;
            break;
        case LYXP_SET_BOOLEAN:
            if (set->val.bool) {
                set->val.num = 1;
            } else {
                set->val.num = 0;
            }
            break;
        default:
            LOGINT;
            return -1;
        }
        set->type = LYXP_SET_NUMBER;
    }

    /* to BOOLEAN */
    if (target == LYXP_SET_BOOLEAN) {
        switch (set->type) {
        case LYXP_SET_NUMBER:
            if ((set->val.num == 0) || (set->val.num == -0.0f) || isnan(set->val.num)) {
                set->val.bool = 0;
            } else {
                set->val.bool = 1;
            }
            break;
        case LYXP_SET_STRING:
            if (set->val.str[0]) {
                free(set->val.str);
                set->val.bool = 1;
            } else {
                free(set->val.str);
                set->val.bool = 0;
            }
            break;
        case LYXP_SET_NODE_SET:
            free(set->val.nodes);

            assert(set->used);
            set->val.bool = 1;
            break;
        case LYXP_SET_EMPTY:
            set->val.bool = 0;
            break;
        default:
            LOGINT;
            return -1;
        }
        set->type = LYXP_SET_BOOLEAN;
    }

    /* to EMPTY */
    if (target == LYXP_SET_EMPTY) {
        switch (set->type) {
        case LYXP_SET_NUMBER:
        case LYXP_SET_BOOLEAN:
            /* nothing to do */
            break;
        case LYXP_SET_STRING:
            free(set->val.str);
            break;
        case LYXP_SET_NODE_SET:
            free(set->val.nodes);
            break;
        default:
            LOGINT;
            return -1;
        }
        set->type = LYXP_SET_EMPTY;
    }

    return EXIT_SUCCESS;
}

void
lyxp_set_free(struct lyxp_set *set)
{
    if (!set) {
        return;
    }

    if (set->type == LYXP_SET_NODE_SET) {
        free(set->val.nodes);
    } else if (set->type == LYXP_SET_SNODE_SET) {
        free(set->val.snodes);
    } else if (set->type == LYXP_SET_STRING) {
        free(set->val.str);
    }
    free(set);
}

int
lyxp_atomize(const char *expr, const struct lys_node *cur_snode, enum lyxp_node_type cur_snode_type,
             struct lyxp_set *set, int options)
{
    struct lyxp_expr *exp;
    uint16_t exp_idx = 0;
    int rc = -1;

    exp = lyxp_parse_expr(expr);
    if (!exp) {
        rc = -1;
        goto finish;
    }

    rc = reparse_expr(exp, &exp_idx);
    if (rc) {
        goto finish;
    } else if (exp->used > exp_idx) {
        LOGVAL(LYE_XPATH_INTOK, LY_VLOG_NONE, NULL, "Unknown", &exp->expr[exp->expr_pos[exp_idx]]);
        LOGVAL(LYE_SPEC, LY_VLOG_NONE, NULL, "Unparsed characters \"%s\" left at the end of an XPath expression.",
               &exp->expr[exp->expr_pos[exp_idx]]);
        rc = -1;
        goto finish;
    }

    print_expr_struct_debug(exp);

    exp_idx = 0;
    memset(set, 0, sizeof *set);
    set->type = LYXP_SET_SNODE_SET;
    set_snode_insert_node(set, cur_snode, cur_snode_type);

    rc = eval_expr(exp, &exp_idx, (struct lyd_node *)cur_snode, set, options);
    if (rc == -1) {
        LOGPATH(LY_VLOG_LYS, cur_snode);
    }

finish:
    lyxp_exp_free(exp);
    return rc;
}

int
lyxp_node_atomize(const struct lys_node *node, struct lyxp_set *set)
{
    struct lys_node *ctx_snode;
    enum lyxp_node_type ctx_snode_type;
    struct lyxp_set tmp_set;
    uint8_t must_size = 0;
    uint32_t i;
    int opts;
    struct lys_when *when = NULL;
    struct lys_restr *must = NULL;

    memset(&tmp_set, 0, sizeof tmp_set);
    memset(set, 0, sizeof *set);

    /* check if we will be traversing RPC output */
    opts = 0;
    for (ctx_snode = (struct lys_node *)node; ctx_snode && (ctx_snode->nodetype != LYS_OUTPUT); ctx_snode = lys_parent(ctx_snode));
    if (ctx_snode) {
        opts |= LYXP_SNODE_OUTPUT;
    }

    switch (node->nodetype) {
    case LYS_CONTAINER:
        when = ((struct lys_node_container *)node)->when;
        must = ((struct lys_node_container *)node)->must;
        must_size = ((struct lys_node_container *)node)->must_size;
        break;
    case LYS_CHOICE:
        when = ((struct lys_node_choice *)node)->when;
        break;
    case LYS_LEAF:
        when = ((struct lys_node_leaf *)node)->when;
        must = ((struct lys_node_leaf *)node)->must;
        must_size = ((struct lys_node_leaf *)node)->must_size;
        break;
    case LYS_LEAFLIST:
        when = ((struct lys_node_leaflist *)node)->when;
        must = ((struct lys_node_leaflist *)node)->must;
        must_size = ((struct lys_node_leaflist *)node)->must_size;
        break;
    case LYS_LIST:
        when = ((struct lys_node_list *)node)->when;
        must = ((struct lys_node_list *)node)->must;
        must_size = ((struct lys_node_list *)node)->must_size;
        break;
    case LYS_ANYXML:
    case LYS_ANYDATA:
        when = ((struct lys_node_anydata *)node)->when;
        must = ((struct lys_node_anydata *)node)->must;
        must_size = ((struct lys_node_anydata *)node)->must_size;
        break;
    case LYS_CASE:
        when = ((struct lys_node_case *)node)->when;
        break;
    case LYS_NOTIF:
        must = ((struct lys_node_notif *)node)->must;
        must_size = ((struct lys_node_notif *)node)->must_size;
        break;
    case LYS_INPUT:
    case LYS_OUTPUT:
        must = ((struct lys_node_inout *)node)->must;
        must_size = ((struct lys_node_inout *)node)->must_size;
        break;
    case LYS_USES:
        when = ((struct lys_node_uses *)node)->when;
        break;
    case LYS_AUGMENT:
        when = ((struct lys_node_augment *)node)->when;
        break;
    default:
        /* nothing to check */
        break;
    }

    /* check "when" */
    if (when) {
        resolve_when_ctx_snode(node, &ctx_snode, &ctx_snode_type);
        if (lyxp_atomize(when->cond, ctx_snode, ctx_snode_type, &tmp_set, LYXP_SNODE_WHEN | opts)) {
            free(tmp_set.val.snodes);
            if ((ly_errno == LY_EVALID) && (ly_vecode == LYVE_XPATH_INSNODE)) {
                return EXIT_FAILURE;
            } else {
                return -1;
            }
        }

        set_snode_merge(set, &tmp_set);
        memset(&tmp_set, 0, sizeof tmp_set);
    }

    /* check "must" */
    for (i = 0; i < must_size; ++i) {
        if (lyxp_atomize(must[i].expr, node, LYXP_NODE_ELEM, &tmp_set, LYXP_SNODE_MUST | opts)) {
            free(tmp_set.val.snodes);
            free(set->val.snodes);
            if ((ly_errno == LY_EVALID) && (ly_vecode == LYVE_XPATH_INSNODE)) {
                return EXIT_FAILURE;
            } else {
                return -1;
            }
        }

        set_snode_merge(set, &tmp_set);
        memset(&tmp_set, 0, sizeof tmp_set);
    }

    return EXIT_SUCCESS;
}<|MERGE_RESOLUTION|>--- conflicted
+++ resolved
@@ -2799,17 +2799,14 @@
  * @return EXIT_SUCCESS on success, -1 on error.
  */
 static int
-xpath_current(struct lyxp_set **UNUSED(args), uint16_t UNUSED(arg_count), struct lyd_node *cur_node,
+xpath_current(struct lyxp_set **args, uint16_t arg_count, struct lyd_node *cur_node,
               struct lyxp_set *set, int options)
 {
-<<<<<<< HEAD
     if (arg_count || args) {
         LOGVAL(LYE_XPATH_INARGCOUNT, LY_VLOG_NONE, NULL, arg_count, "current()");
         return -1;
     }
 
-=======
->>>>>>> 6df603a2
     if (options & LYXP_SNODE_ALL) {
         set_snode_clear_ctx(set);
 
