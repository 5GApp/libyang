--- conflicted
+++ resolved
@@ -587,10 +587,6 @@
     ret = malloc(sizeof *ret);
     LY_CHECK_ERR_RETURN(!ret, LOGMEM, NULL);
 
-<<<<<<< HEAD
-    if ((set->type == LYXP_SET_NODE_SET) || (set->type == LYXP_SET_SNODE_SET)) {
-        ret->type = set->type;
-=======
     if (set->type == LYXP_SET_SNODE_SET) {
         memset(ret, 0, sizeof *ret);
         ret->type = set->type;
@@ -605,7 +601,6 @@
         }
     } else if (set->type == LYXP_SET_NODE_SET) {
         ret->type = set->type;
->>>>>>> dfbac23a
         ret->val.nodes = malloc(set->used * sizeof *ret->val.nodes);
         LY_CHECK_ERR_RETURN(!ret->val.nodes, LOGMEM; free(ret), NULL);
         memcpy(ret->val.nodes, set->val.nodes, set->used * sizeof *ret->val.nodes);
@@ -7677,11 +7672,7 @@
 int
 lyxp_node_atomize(const struct lys_node *node, struct lyxp_set *set, int warn_on_fwd_ref, int set_ext_dep_flags)
 {
-<<<<<<< HEAD
-    struct lys_node *parent;
-=======
     struct lys_node *parent, *elem;
->>>>>>> dfbac23a
     const struct lys_node *ctx_snode;
     struct lyxp_set tmp_set;
     uint8_t must_size = 0;
