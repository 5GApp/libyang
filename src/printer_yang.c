--- conflicted
+++ resolved
@@ -1097,44 +1097,26 @@
     }
 
     LY_TREE_FOR(module->data, node) {
-<<<<<<< HEAD
         switch(node->nodetype) {
         case LYS_RPC:
-            yang_print_rpc(f, level, node);
+            yang_print_rpc(out, level, node);
             break;
         case LYS_NOTIF:
-            yang_print_notif(f, level, node);
+            yang_print_notif(out, level, node);
             break;
         default:
-            yang_print_snode(f, level, node,
+            yang_print_snode(out, level, node,
                              LYS_CHOICE | LYS_CONTAINER | LYS_LEAF | LYS_LEAFLIST | LYS_LIST |
                              LYS_USES | LYS_GROUPING | LYS_ANYXML);
             break;
         }
-=======
-        yang_print_snode(out, level, node,
-                         LYS_CHOICE | LYS_CONTAINER | LYS_LEAF | LYS_LEAFLIST | LYS_LIST |
-                         LYS_USES | LYS_GROUPING | LYS_ANYXML);
->>>>>>> 87f52373
     }
 
     for (i = 0; i < module->augment_size; i++) {
         yang_print_augment(out, level, module, &module->augment[i]);
     }
 
-<<<<<<< HEAD
-    fprintf(f, "}\n");
-=======
-    LY_TREE_FOR(module->rpc, node) {
-        yang_print_rpc(out, level, node);
-    }
-
-    LY_TREE_FOR(module->notif, node) {
-        yang_print_notif(out, level, node);
-    }
-
     ly_print(out, "}\n");
->>>>>>> 87f52373
 
     return EXIT_SUCCESS;
 #undef LEVEL
