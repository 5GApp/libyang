
/**
 * @file printer_xml.c
 * @author Michal Vasko <mvasko@cesnet.cz>
 * @brief XML printer for libyang data structure
 *
 * Copyright (c) 2015 CESNET, z.s.p.o.
 *
 * Redistribution and use in source and binary forms, with or without
 * modification, are permitted provided that the following conditions
 * are met:
 * 1. Redistributions of source code must retain the above copyright
 *    notice, this list of conditions and the following disclaimer.
 * 2. Redistributions in binary form must reproduce the above copyright
 *    notice, this list of conditions and the following disclaimer in
 *    the documentation and/or other materials provided with the
 *    distribution.
 * 3. Neither the name of the Company nor the names of its contributors
 *    may be used to endorse or promote products derived from this
 *    software without specific prior written permission.
 */
#define _GNU_SOURCE

#include <stdlib.h>
#include <stdio.h>
#include <string.h>
#include <assert.h>
#include <inttypes.h>

#include "common.h"
#include "printer.h"
#include "xml_internal.h"
#include "tree_data.h"
#include "tree_schema.h"
#include "resolve.h"
#include "tree_internal.h"

#define INDENT ""
#define LEVEL (level ? level*2-2 : 0)

void xml_print_node(struct lyout *out, int level, const struct lyd_node *node, int toplevel);

static void
xml_print_ns(struct lyout *out, const struct lyd_node *node)
{
    struct lyd_node *next, *cur, *node2;
    struct lyd_attr *attr;
    struct mlist {
        struct mlist *next;
        struct lys_module *module;
    } *mlist = NULL, *mlist_new;

    assert(out);
    assert(node);

    for (attr = node->attr; attr; attr = attr->next) {
        for (mlist_new = mlist; mlist_new; mlist_new = mlist_new->next) {
            if (attr->module == mlist_new->module) {
                break;
            }
        }

        if (!mlist_new) {
            mlist_new = malloc(sizeof *mlist_new);
            if (!mlist_new) {
                LOGMEM;
                goto print;
            }
            mlist_new->next = mlist;
            mlist_new->module = attr->module;
            mlist = mlist_new;
        }
    }

    if (!(node->schema->nodetype & (LYS_LEAF | LYS_LEAFLIST | LYS_ANYXML))) {
        node2 = (struct lyd_node *)node;
        LY_TREE_FOR(node->child, node2) {
            LY_TREE_DFS_BEGIN(node2, next, cur) {
                for (attr = cur->attr; attr; attr = attr->next) {
                    for (mlist_new = mlist; mlist_new; mlist_new = mlist_new->next) {
                        if (attr->module == mlist_new->module) {
                            break;
                        }
                    }

                    if (!mlist_new) {
<<<<<<< HEAD
                        LOGMEM;
                        goto print;
=======
                        mlist_new = malloc(sizeof *mlist_new);
                        if (!mlist_new) {
                            LOGMEM
                            ;
                            goto print;
                        }
                        mlist_new->next = mlist;
                        mlist_new->module = attr->module;
                        mlist = mlist_new;
>>>>>>> fffef797
                    }
                }
            LY_TREE_DFS_END(node2, next, cur)}
        }
    }

print:
    /* print used namespaces */
    while (mlist) {
        mlist_new = mlist;
        mlist = mlist->next;

        ly_print(out, " xmlns:%s=\"%s\"", mlist_new->module->prefix, mlist_new->module->ns);
        free(mlist_new);
    }
}

static void
xml_print_attrs(struct lyout *out, const struct lyd_node *node)
{
    struct lyd_attr *attr;
    const char **prefs, **nss;
    const char *xml_expr;
    uint32_t ns_count, i;
    int rpc_filter = 0;

    /* technically, check for the extension get-filter-element-attributes from ietf-netconf */
    if (!strcmp(node->schema->name, "filter")
            && (!strcmp(node->schema->module->name, "ietf-netconf") || !strcmp(node->schema->module->name, "notifications"))) {
        rpc_filter = 1;
    }

    for (attr = node->attr; attr; attr = attr->next) {
        if (rpc_filter && !strcmp(attr->name, "type")) {
            ly_print(out, " %s=\"", attr->name);
        } else if (rpc_filter && !strcmp(attr->name, "select")) {
            xml_expr = transform_json2xml(node->schema->module, attr->value, &prefs, &nss, &ns_count);
            if (!xml_expr) {
                /* error */
                ly_print(out, "\"(!error!)\"");
                return;
            }

            for (i = 0; i < ns_count; ++i) {
                ly_print(out, " xmlns:%s=\"%s\"", prefs[i], nss[i]);
            }
            free(prefs);
            free(nss);

            ly_print(out, " %s=\"", attr->name);
            lyxml_dump_text(out, xml_expr);
            ly_print(out, "\"");

            lydict_remove(node->schema->module->ctx, xml_expr);
            continue;
        } else {
            ly_print(out, " %s:%s=\"", attr->module->prefix, attr->name);
        }
        lyxml_dump_text(out, attr->value);
        ly_print(out, "\"");
    }
}

static void
xml_print_leaf(struct lyout *out, int level, const struct lyd_node *node, int toplevel)
{
    const struct lyd_node_leaf_list *leaf = (struct lyd_node_leaf_list *)node;
    const char *ns;
    const char **prefs, **nss;
    const char *xml_expr;
    uint32_t ns_count, i;

    if (!node->parent || nscmp(node, node->parent)) {
        /* print "namespace" */
        if (node->schema->module->type) {
            /* submodule, get module */
            ns = ((struct lys_submodule *)node->schema->module)->belongsto->ns;
        } else {
            ns = node->schema->module->ns;
        }
        ly_print(out, "%*s<%s xmlns=\"%s\"", LEVEL, INDENT, node->schema->name, ns);
    } else {
        ly_print(out, "%*s<%s", LEVEL, INDENT, node->schema->name);
    }

    if (toplevel) {
        xml_print_ns(out, node);
    }

    xml_print_attrs(out, node);

    switch (leaf->value_type & LY_DATA_TYPE_MASK) {
    case LY_TYPE_BINARY:
    case LY_TYPE_STRING:
    case LY_TYPE_BITS:
    case LY_TYPE_ENUM:
    case LY_TYPE_BOOL:
    case LY_TYPE_DEC64:
    case LY_TYPE_INT8:
    case LY_TYPE_INT16:
    case LY_TYPE_INT32:
    case LY_TYPE_INT64:
    case LY_TYPE_UINT8:
    case LY_TYPE_UINT16:
    case LY_TYPE_UINT32:
    case LY_TYPE_UINT64:
        if (!leaf->value_str) {
            ly_print(out, "/>");
        } else {
            ly_print(out, ">");
            lyxml_dump_text(out, leaf->value_str);
            ly_print(out, "</%s>", node->schema->name);
        }
        break;

    case LY_TYPE_IDENT:
    case LY_TYPE_INST:
        xml_expr = transform_json2xml(node->schema->module, ((struct lyd_node_leaf_list *)node)->value_str,
                                      &prefs, &nss, &ns_count);
        if (!xml_expr) {
            /* error */
            ly_print(out, "\"(!error!)\"");
            return;
        }

        for (i = 0; i < ns_count; ++i) {
            ly_print(out, " xmlns:%s=\"%s\"", prefs[i], nss[i]);
        }
        free(prefs);
        free(nss);

        if (xml_expr[0]) {
            ly_print(out, ">");
            lyxml_dump_text(out, xml_expr);
            ly_print(out, "</%s>", node->schema->name);
        } else {
            ly_print(out, "/>");
        }
        lydict_remove(node->schema->module->ctx, xml_expr);
        break;

    case LY_TYPE_LEAFREF:
        ly_print(out, ">");
        if (leaf->value.leafref) {
            lyxml_dump_text(out, ((struct lyd_node_leaf_list *)(leaf->value.leafref))->value_str);
        }
        ly_print(out, "</%s>", node->schema->name);
        break;

    case LY_TYPE_EMPTY:
        ly_print(out, "/>");
        break;

    default:
        /* error */
        ly_print(out, "\"(!error!)\"");
    }

    if (level) {
        ly_print(out, "\n");
    }
}

static void
xml_print_container(struct lyout *out, int level, const struct lyd_node *node, int toplevel)
{
    struct lyd_node *child;
    const char *ns;

    if (!node->parent || nscmp(node, node->parent)) {
        /* print "namespace" */
        if (node->schema->module->type) {
            /* submodule, get module */
            ns = ((struct lys_submodule *)node->schema->module)->belongsto->ns;
        } else {
            ns = node->schema->module->ns;
        }
        ly_print(out, "%*s<%s xmlns=\"%s\"", LEVEL, INDENT, node->schema->name, ns);
    } else {
        ly_print(out, "%*s<%s", LEVEL, INDENT, node->schema->name);
    }

    if (toplevel) {
        xml_print_ns(out, node);
    }

    xml_print_attrs(out, node);

    if (!node->child) {
        ly_print(out, "/>%s", level ? "\n" : "");
        return;
    }
    ly_print(out, ">%s", level ? "\n" : "");

    LY_TREE_FOR(node->child, child) {
        xml_print_node(out, level ? level + 1 : 0, child, 0);
    }

    ly_print(out, "%*s</%s>%s", LEVEL, INDENT, node->schema->name, level ? "\n" : "");
}

static void
xml_print_list(struct lyout *out, int level, const struct lyd_node *node, int is_list, int toplevel)
{
    struct lyd_node *child;
    const char *ns;

    if (is_list) {
        /* list print */
        if (!node->parent || nscmp(node, node->parent)) {
            /* print "namespace" */
            if (node->schema->module->type) {
                /* submodule, get module */
                ns = ((struct lys_submodule *)node->schema->module)->belongsto->ns;
            } else {
                ns = node->schema->module->ns;
            }
            ly_print(out, "%*s<%s xmlns=\"%s\"", LEVEL, INDENT, node->schema->name, ns);
        } else {
            ly_print(out, "%*s<%s", LEVEL, INDENT, node->schema->name);
        }

        if (toplevel) {
            xml_print_ns(out, node);
        }
        xml_print_attrs(out, node);

        if (!node->child) {
            ly_print(out, "/>%s", level ? "\n" : "");
            return;
        }
        ly_print(out, ">%s", level ? "\n" : "");

        LY_TREE_FOR(node->child, child) {
            xml_print_node(out, level ? level + 1 : 0, child, 0);
        }

        ly_print(out, "%*s</%s>%s", LEVEL, INDENT, node->schema->name, level ? "\n" : "");
    } else {
        /* leaf-list print */
        xml_print_leaf(out, level, node, toplevel);
    }
}

static void
xml_print_anyxml(struct lyout *out, int level, const struct lyd_node *node, int UNUSED(toplevel))
{
    FILE *stream;
    char *buf;
    size_t buf_size;
    struct lyd_node_anyxml *axml = (struct lyd_node_anyxml *)node;
    /*const char *ns;*/

    /* anyxml with it's namespace is saved in the value, may change later */

    /*if (!node->parent || nscmp(node, node->parent)) {
        * print "namespace" *
        if (node->schema->module->type) {
            * submodule, get module *
            ns = ((struct lys_submodule *)node->schema->module)->belongsto->ns;
        } else {
            ns = node->schema->module->ns;
        }
        ly_print(out, "%*s<%s xmlns=\"%s\"", LEVEL, INDENT, node->schema->name, ns);
    } else {
        ly_print(out, "%*s<%s", LEVEL, INDENT, node->schema->name);
    }

    if (toplevel) {
        xml_print_ns(out, node);
    }
    xml_print_attrs(out, node);

    ly_print(out, ">%s", level ? "\n" : "");*/

    /* dump the anyxml into a buffer */
    stream = open_memstream(&buf, &buf_size);
    lyxml_print_file(stream, axml->value, LYXML_PRINT_FORMAT);
    fclose(stream);

    ly_print(out, "%*s%s", LEVEL, INDENT, buf);
    free(buf);
}

void
xml_print_node(struct lyout *out, int level, const struct lyd_node *node, int toplevel)
{
    switch (node->schema->nodetype) {
    case LYS_NOTIF:
    case LYS_RPC:
    case LYS_CONTAINER:
        xml_print_container(out, level, node, toplevel);
        break;
    case LYS_LEAF:
        xml_print_leaf(out, level, node, toplevel);
        break;
    case LYS_LEAFLIST:
        xml_print_list(out, level, node, 0, toplevel);
        break;
    case LYS_LIST:
        xml_print_list(out, level, node, 1, toplevel);
        break;
    case LYS_ANYXML:
        xml_print_anyxml(out, level, node, toplevel);
        break;
    default:
        LOGINT;
        break;
    }
}

int
xml_print_data(struct lyout *out, const struct lyd_node *root, int format, int options)
{
    const struct lyd_node *node;

    /* content */
    LY_TREE_FOR(root, node) {
        xml_print_node(out, format ? 1 : 0, node, 1);
        if (!(options & LYP_WITHSIBLINGS)) {
            break;
        }
    }

    return EXIT_SUCCESS;
}
<|MERGE_RESOLUTION|>--- conflicted
+++ resolved
@@ -84,20 +84,14 @@
                     }
 
                     if (!mlist_new) {
-<<<<<<< HEAD
-                        LOGMEM;
-                        goto print;
-=======
                         mlist_new = malloc(sizeof *mlist_new);
                         if (!mlist_new) {
-                            LOGMEM
-                            ;
+                            LOGMEM;
                             goto print;
                         }
                         mlist_new->next = mlist;
                         mlist_new->module = attr->module;
                         mlist = mlist_new;
->>>>>>> fffef797
                     }
                 }
             LY_TREE_DFS_END(node2, next, cur)}
